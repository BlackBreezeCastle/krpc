--- conflicted
+++ resolved
@@ -47,15 +47,6 @@
         self.assertEqual('TestClass', type(obj).__name__)
 
     def test_class_none_value(self):
-<<<<<<< HEAD
-        self.assertIsNone(self.ksp.TestService.EchoTestObject(None))
-        obj = self.ksp.TestService.CreateTestObject('bob')
-        self.assertEqual('bobnull', obj.ObjectToString(None))
-        # Check following doesn't throw an exception
-        self.ksp.TestService.ObjectProperty
-        self.ksp.TestService.ObjectProperty = None
-        self.assertIsNone (self.ksp.TestService.ObjectProperty)
-=======
         self.assertIsNone(self.ksp.test_service.echo_test_object(None))
         obj = self.ksp.test_service.create_test_object('bob')
         self.assertEqual('bobnull', obj.object_to_string(None))
@@ -63,7 +54,6 @@
         self.ksp.test_service.object_property
         self.ksp.test_service.object_property = None
         self.assertIsNone (self.ksp.test_service.object_property)
->>>>>>> 231c4cfe
 
     def test_class_methods(self):
         obj = self.ksp.test_service.create_test_object('bob')
@@ -84,15 +74,9 @@
     def test_setattr_for_properties(self):
         """ Check that properties are added to the dynamically generated service class,
             not the base class krpc.Service """
-<<<<<<< HEAD
-        self.assertRaises (AttributeError, getattr, krpc._Service, 'ObjectProperty')
-        # Check following does not throw an exception
-        getattr(self.ksp.TestService, 'ObjectProperty')
-=======
         self.assertRaises (AttributeError, getattr, krpc._Service, 'object_property')
         # Check following does not throw an exception
         getattr(self.ksp.test_service, 'object_property')
->>>>>>> 231c4cfe
 
     def test_optional_arguments(self):
         self.assertEqual('jebfoobarbaz', self.ksp.test_service.optional_arguments('jeb'))
