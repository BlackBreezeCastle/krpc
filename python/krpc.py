import schema
import os
import glob
import socket
import itertools
import re
try:
    import importlib.import_module as import_module
except ImportError:
    import_module = lambda package: __import__(package, globals(), locals(), [], -1)

# Load all protocol buffer message types
_modules = glob.glob(os.path.dirname(schema.__file__)+"/*.py")
_modules = filter(lambda f: not os.path.basename(f).startswith('_'), _modules)
_modules = [os.path.basename(f)[:-3] for f in _modules]
for module in _modules:
    schema = import_module('schema.' + module)

# TODO: avoid using internals
from google.protobuf.internal import encoder as protobuf_encoder
from google.protobuf.internal import decoder as protobuf_decoder

DEFAULT_ADDRESS = '127.0.0.1'
DEFAULT_PORT = 50000
BUFFER_SIZE = 8*1024*1024
DEBUG_LOGGING = True

_regex_multi_uppercase = re.compile(r'([A-Z]+)([A-Z][a-z0-9])')
_regex_single_uppercase = re.compile(r'([a-z0-9])([A-Z])')
_regex_underscores = re.compile(r'(.)_')

def _to_snake_case(camel_case):
    """ Convert camel case to snake case, e.g. GetServices -> get_services """
    result = re.sub(_regex_underscores, r'\1__', camel_case)
    result = re.sub(_regex_single_uppercase, r'\1_\2', result)
    return re.sub(_regex_multi_uppercase, r'\1_\2', result).lower()

PROTOBUF_VALUE_TYPES = ['double', 'float', 'int32', 'int64', 'uint32', 'uint64', 'bool', 'string', 'bytes']
PYTHON_VALUE_TYPES = [float, int, long, bool, str, bytes]
PROTOBUF_TO_PYTHON_VALUE_TYPE = {
    'double': float,
    'float': float,
    'int32': int,
    'int64': long,
    'uint32': int,
    'uint64': long,
    'bool': bool,
    'string': str,
    'bytes': bytes
}


class _Types(object):
    """ For handling conversion between protocol buffer types and
        python types, and storing type objects for class types """

    def __init__(self):
        self._types = {}

    def as_type(self, type_string):
        """ Return a type object given a protocol buffer type string """
        if type_string in self._types:
            return self._types[type_string]
        if type_string in PROTOBUF_VALUE_TYPES:
            typ = _ValueType(type_string)
        elif type_string.startswith('Class('):
            typ = _ClassType(type_string)
        else:
            package, _, message = type_string.rpartition('.')
            if hasattr(schema, package) and hasattr(getattr(schema, package), message):
                typ = _MessageType(type_string)
            else:
                typ = _EnumType(type_string)
        self._types[type_string] = typ
        return typ

    def get_parameter_type(self, pos, typ, attrs):
        """ Return a type object for a parameter at the given
            position, protocol buffer type, and procedure attributes """
        attrs = _Attributes.get_parameter_type_attrs(pos, attrs)
        for attr in attrs:
            match = re.match(r'^Class\([^,\.]+\.[^,\.]+\)$', attr)
            if match:
                return self.as_type(attr)
        return self.as_type(typ)

    def get_return_type(self, typ, attrs):
        """ Return a type object for a return value with the given
            protocol buffer type and procedure attributes """
        attrs = _Attributes.get_return_type_attrs(attrs)
        for attr in attrs:
            match = re.match(r'^Class\([^,\.]+\.[^,\.]+\)$', attr)
            if match:
                return self.as_type(attr)
        return self.as_type(typ)

    def coerce_to(self, value, typ):
        """ Coerce a value to the specified type. Raises ValueError if the coercion is not possible. """
        # A NoneType can be coerced to a _ClassType
        if isinstance(typ, _ClassType) and value is None:
            return None
        # See http://docs.python.org/2/reference/datamodel.html#coercion-rules
        numeric_types = (float, int, long)
        if type(value) not in numeric_types or typ.python_type not in numeric_types:
            raise ValueError('Failed to coerce value of type ' + str(type(value)) + ' to type ' + str(typ))
        if typ.python_type == float:
            return float(value)
        elif typ.python_type == int:
            return int(value)
        else:
            return long(value)


class _TypeBase(object):
    """ Abstract base class for all type objects """

    def __init__(self, protobuf_type, python_type):
        self._protobuf_type = protobuf_type
        self._python_type = python_type

    @property
    def protobuf_type(self):
        """ Get the protocol buffer type string for the type """
        return self._protobuf_type

    @property
    def python_type(self):
        """ Get the python type """
        return self._python_type


class _ValueType(_TypeBase):
    """ A protocol buffer value type """

    def __init__(self, type_string):
        typ = PROTOBUF_TO_PYTHON_VALUE_TYPE[type_string]
        super(_ValueType, self).__init__(type_string, typ)


class _MessageType(_TypeBase):
    """ A protocol buffer message type """

    def __init__(self, type_string):
        package, message = type_string.split('.')
        typ = getattr(getattr(schema, package), message)
        super(_MessageType, self).__init__(type_string, typ)


class _EnumType(_TypeBase):
    """ A protocol buffer enumeration type """

    def __init__(self, type_string):
        super(_EnumType, self).__init__(type_string, int)


class _ClassType(_TypeBase):
    """ A class type, represented by a uint64 identifier """

    def __init__(self, type_string):
        # Create class type
        match = re.match(r'Class\([^\.]+\.([^\.]+)\)', type_string)
        if not match:
            raise ValueError('\'%s\' is not a valid type string for a class type' % type_string)
        class_name = match.group(1)
        typ = type(str(class_name), (_BaseClass,), dict())

        # Add constructor
        def ctor(s, object_id):
            super(typ, s).__init__(object_id)
        typ.__init__ = ctor

        super(_ClassType, self).__init__(str(type_string), typ)


class _BaseClass(object):
    """ Abstract base class for all class types on the server """

    def __init__(self, object_id):
        """ Create a proxy object, that mirrors an object on
            the server with the given object identifier """
        self._object_id = object_id

    def __eq__(self, other):
        return isinstance(other, _BaseClass) and self._object_id == other._object_id

    def __hash__(self):
        return self._object_id


class _Attributes(object):
    """ Methods for extracting information from procedure attributes """

    @classmethod
    def is_a_procedure(cls, attrs):
        """ Return true if the attributes are for a plain procedure,
            i.e. not a property accessor, class method etc. """
        return not cls.is_a_property_accessor(attrs) and \
               not cls.is_a_class_method(attrs) and \
               not cls.is_a_class_property_accessor(attrs)

    @classmethod
    def is_a_property_accessor(cls, attrs):
        """ Return true if the attributes are for a property getter or setter. """
        return any(attr.startswith('Property.') for attr in attrs)

    @classmethod
    def is_a_property_getter(cls, attrs):
        """ Return true if the attributes are for a property getter. """
        return any(attr.startswith('Property.Get(') for attr in attrs)

    @classmethod
    def is_a_property_setter(cls, attrs):
        """ Return true if the attributes are for a property setter. """
        return any(attr.startswith('Property.Set(') for attr in attrs)

    @classmethod
    def is_a_class_method(cls, attrs):
        """ Return true if the attributes are for a class method. """
        return any(attr.startswith('Class.Method(') for attr in attrs)

    @classmethod
    def is_a_class_property_accessor(cls, attrs):
        """ Return true if the attributes are for a class property getter or setter. """
        return any(attr.startswith('Class.Property.') for attr in attrs)

    @classmethod
    def is_a_class_property_getter(cls, attrs):
        """ Return true if the attributes are for a class property getter. """
        return any(attr.startswith('Class.Property.Get(') for attr in attrs)

    @classmethod
    def is_a_class_property_setter(cls, attrs):
        """ Return true if the attributes are for a class property setter. """
        return any(attr.startswith('Class.Property.Set(') for attr in attrs)

    @classmethod
    def get_property_name(cls, attrs):
        """ Return the name of the property handled by a property getter or setter. """
        if cls.is_a_property_accessor(attrs):
            for attr in attrs:
                match = re.match(r'^Property\.(Get|Set)\((.+)\)$', attr)
                if match:
                    return match.group(2)
        raise ValueError('Procedure attributes are not a property accessor')

    @classmethod
    def get_service_name(cls, attrs):
        """ Return the name of the services that a class method or property accessor is part of. """
        if cls.is_a_class_method(attrs):
            for attr in attrs:
                match = re.match(r'^Class\.Method\(([^,\.]+)\.[^,]+,[^,]+\)$', attr)
                if match:
                    return match.group(1)
        if cls.is_a_class_property_accessor(attrs):
            for attr in attrs:
                match = re.match(r'^Class\.Property.(Get|Set)\(([^,\.]+)\.[^,]+,[^,]+\)$', attr)
                if match:
                    return match.group(2)
        raise ValueError('Procedure attributes are not a class method or class property accessor')

    @classmethod
    def get_class_name(cls, attrs):
        """ Return the name of the class that a method or property accessor is part of. """
        if cls.is_a_class_method(attrs):
            for attr in attrs:
                match = re.match(r'^Class\.Method\([^,\.]+\.([^,\.]+),[^,]+\)$', attr)
                if match:
                    return match.group(1)
        if cls.is_a_class_property_accessor(attrs):
            for attr in attrs:
                match = re.match(r'^Class\.Property.(Get|Set)\([^,\.]+\.([^,]+),[^,]+\)$', attr)
                if match:
                    return match.group(2)
        raise ValueError('Procedure attributes are not a class method or class property accessor')

    @classmethod
    def get_class_method_name(cls, attrs):
        """ Return the name of a class mathod. """
        if cls.is_a_class_method(attrs):
            for attr in attrs:
                match = re.match(r'^Class\.Method\([^,]+,([^,]+)\)$', attr)
                if match:
                    return match.group(1)
        raise ValueError('Procedure attributes are not a class method accessor')

    @classmethod
    def get_class_property_name(cls, attrs):
        """ Return the name of a class property (for a getter or setter procedure). """
        if cls.is_a_class_property_accessor(attrs):
            for attr in attrs:
                match = re.match(r'^Class\.Property\.(Get|Set)\([^,]+,([^,]+)\)$', attr)
                if match:
                    return match.group(2)
        raise ValueError('Procedure attributes are not a class property accessor')

    @classmethod
    def get_return_type_attrs(cls, attrs):
        """ Return the attributes for the return type of a procedure. """
        return_type_attrs = []
        for attr in attrs:
            match = re.match(r'^ReturnType.(.+)$', attr)
            if match:
                return_type_attrs.append(match.group(1))
        return return_type_attrs

    @classmethod
    def get_parameter_type_attrs(cls, pos, attrs):
        """ Return the attributes for a specific parameter of a procedure. """
        parameter_type_attrs = []
        for attr in attrs:
            match = re.match(r'^ParameterType\(' + str(pos) + '\).(.+)$', attr)
            if match:
                parameter_type_attrs.append(match.group(1))
        return parameter_type_attrs



class _Encoder(object):
    """ Routines for encoding messages and values in the protocol buffer serialization format """

    @classmethod
    def hello_message(cls, name=None):
        """ Generate a hello message with the given name
            truncated to fit if necessary """
        header = b'\x48\x45\x4C\x4C\x4F\xBA\xDA\x55'
        if name is None:
            name = ''
        else:
            name = cls._unicode_truncate(name, 32, 'utf-8')
        name = name.encode('utf-8')
        identifier = name + (b'\x00' * (32-len(name)))
        return header + identifier

    @classmethod
    def _unicode_truncate(cls, string, length, encoding='utf-8'):
        """ Shorten a unicode string so that it's encoding uses at
            most length bytes. """
        encoded = string.encode(encoding=encoding)[:length]
        return encoded.decode(encoding, 'ignore')


    @classmethod
    def encode(cls, x, typ):
        """ Encode a message or value of the given protocol buffer type """
        if isinstance(typ, _MessageType):
            return x.SerializeToString()
        elif isinstance(typ, _ValueType):
            return cls._encode_value(x, typ)
        elif isinstance(typ, _EnumType):
            return cls._encode_value(x, _Types().as_type('int32'))
        elif isinstance(typ, _ClassType):
            object_id = x._object_id if x is not None else 0
            return cls._encode_value(object_id, _Types().as_type('uint64'))
        else:
            raise RuntimeError ('Cannot encode objects of type ' + str(type(x)))

    @classmethod
    def encode_delimited(cls, x, typ):
        """ Encode a message or value with size information
            (for use in a delimited communication stream) """
        data = cls.encode(x, typ)
        delimiter = protobuf_encoder._VarintBytes(len(data))
        return delimiter + data

    @classmethod
    def _encode_value(cls, value, typ):
        return getattr(_ValueEncoder, 'encode_' + typ.protobuf_type)(value)


class _ValueEncoder(object):
    """ Routines for encoding values in the protocol buffer serialization format """

    @classmethod
    def encode_double(cls, value):
        data = []
        def write(x):
            data.append(x)
        #TODO: only handles finite values
        encoder = protobuf_encoder.DoubleEncoder(1,False,False)
        encoder(write, value)
        return ''.join(data[1:]) # strips the tag value

    @classmethod
    def encode_float(cls, value):
        data = []
        def write(x):
            data.append(x)
        #TODO: only handles finite values
        encoder = protobuf_encoder.FloatEncoder(1,False,False)
        encoder(write, value)
        return ''.join(data[1:]) # strips the tag value

    @classmethod
    def _encode_varint(cls, value):
        data = []
        def write(x):
            data.append(x)
        protobuf_encoder._VarintEncoder()(write, value)
        return ''.join(data)

    @classmethod
    def _encode_signed_varint(cls, value):
        data = []
        def write(x):
            data.append(x)
        protobuf_encoder._SignedVarintEncoder()(write, value)
        return ''.join(data)

    @classmethod
    def encode_int32(cls, value):
        return cls._encode_signed_varint(value)

    @classmethod
    def encode_int64(cls, value):
        return cls._encode_signed_varint(value)

    @classmethod
    def encode_uint32(cls, value):
        if value < 0:
            raise ValueError('Value must be non-negative, got %d' % value)
        return cls._encode_varint(value)

    @classmethod
    def encode_uint64(cls, value):
        if value < 0:
            raise ValueError('Value must be non-negative, got %d' % value)
        return cls._encode_varint(value)

    @classmethod
    def encode_bool(cls, value):
        return cls._encode_varint(value)

    @classmethod
    def encode_string(cls, value):
        data = []
        def write(x):
            data.append(x)
        encoded = value.encode('utf-8')
        protobuf_encoder._VarintEncoder()(write, len(encoded))
        write(encoded)
        return ''.join(data)

    @classmethod
    def encode_bytes(cls, value):
        return ''.join([cls._encode_varint(len(value)), value])


class _Decoder(object):
    """ Routines for decoding messages and values from the protocol buffer serialization format """

    @classmethod
    def decode(cls, data, typ):
        """ Given a python type, and serialized data, decode the value """
        if isinstance(typ, _MessageType):
            return cls._decode_message(data, typ)
        elif isinstance(typ, _EnumType):
            return cls._decode_value(data, _Types().as_type('int32'))
        elif isinstance(typ, _ValueType):
            return cls._decode_value(data, typ)
        elif isinstance(typ, _ClassType):
            object_id_typ = _Types().as_type('uint64')
            object_id = cls._decode_value(data, object_id_typ)
            return typ.python_type(object_id) if object_id != 0 else None
        else:
            raise RuntimeError ('Cannot decode type %s' % str(typ))

    @classmethod
    def decode_delimited(cls, data, typ):
        """ Decode a message or value with size information
            (used in a delimited communication stream) """
        (size, position) = protobuf_decoder._DecodeVarint(data, 0)
        return cls.decode(data[position:position+size], typ)

    @classmethod
    def _decode_message(cls, data, typ):
        message = typ.python_type()
        message.ParseFromString(data)
        return message

    @classmethod
    def _decode_value(cls, data, typ):
        return getattr(_ValueDecoder, 'decode_' + typ.protobuf_type)(data)


class _ValueDecoder(object):
    """ Routines for encoding values from the protocol buffer serialization format """

    @classmethod
    def _decode_signed_varint(cls, data):
        return protobuf_decoder._DecodeSignedVarint(data, 0)[0]

    @classmethod
    def _decode_varint(cls, data):
        return protobuf_decoder._DecodeVarint(data, 0)[0]

    @classmethod
    def decode_int32(cls, data):
        return int(cls._decode_signed_varint(data))

    @classmethod
    def decode_int64(cls, data):
        return cls._decode_signed_varint(data)

    @classmethod
    def decode_uint32(cls, data):
        return cls._decode_varint(data)

    @classmethod
    def decode_uint64(cls, data):
        return cls._decode_varint(data)

    # The code for the following two methods is taken from
    # google.protobuf.internal.decoder._FloatDecoder and _DoubleDecoder
    # Copyright 2008, Google Inc.
    # See protobuf-license.txt distributed with this file

    @classmethod
    def decode_double(cls, data):
        # We expect a 64-bit value in little-endian byte order.  Bit 1 is the sign
        # bit, bits 2-12 represent the exponent, and bits 13-64 are the significand.
        double_bytes = data[0:8]

        # If this value has all its exponent bits set and at least one significand
        # bit set, it's not a number.  In Python 2.4, struct.unpack will treat it
        # as inf or -inf.  To avoid that, we treat it specially.
        if ((double_bytes[7] in '\x7F\xFF')
            and (double_bytes[6] >= '\xF0')
            and (double_bytes[0:7] != '\x00\x00\x00\x00\x00\x00\xF0')):
          return _NAN

        # Note that we expect someone up-stack to catch struct.error and convert
        # it to _DecodeError -- this way we don't have to set up exception-
        # handling blocks every time we parse one value.
        import struct
        return struct.unpack('<d', double_bytes)[0]

    @classmethod
    def decode_float(cls, data):
        # We expect a 32-bit value in little-endian byte order. Bit 1 is the sign
        # bit, bits 2-9 represent the exponent, and bits 10-32 are the significand.
        float_bytes = data[0:4]

        # If this value has all its exponent bits set, then it's non-finite.
        # In Python 2.4, struct.unpack will convert it to a finite 64-bit value.
        # To avoid that, we parse it specially.
        if ((float_bytes[3] in '\x7F\xFF')
            and (float_bytes[2] >= '\x80')):
          # If at least one significand bit is set...
          if float_bytes[0:3] != '\x00\x00\x80':
            return _NAN
          # If sign bit is set...
          if float_bytes[3] == '\xFF':
            return _NEG_INF
          return _POS_INF

        # Note that we expect someone up-stack to catch struct.error and convert
        # it to _DecodeError -- this way we don't have to set up exception-
        # handling blocks every time we parse one value.
        import struct
        return struct.unpack('<f', float_bytes)[0]

    # End of code taken from google.protobuf.internal.decoder._FloatDecoder and _DoubleDecoder

    @classmethod
    def decode_bool(cls, data):
        return bool(cls._decode_varint(data))

    @classmethod
    def decode_string(cls, data):
        (size, position) = protobuf_decoder._DecodeVarint(data, 0)
        return unicode(data[position:position+size], 'utf-8')

    @classmethod
    def decode_bytes(cls, data):
        (size, pos) = protobuf_decoder._DecodeVarint(data, 0)
        return data[pos:pos+size]


class Logger(object):

    @classmethod
    def info(cls, *args):
        print ' '.join(str(x) for x in args)

    @classmethod
    def debug(cls, *args):
        if DEBUG_LOGGING:
            print ' '.join(str(x) for x in args)


class BaseService(object):
    """ Abstract base class for all services """

    def __init__(self, client, name):
        self._client = client
        self._name = name

    def _invoke(self, procedure, args=[], kwargs={}, param_names=[], param_types=[], return_type=None):
        return self._client._invoke(self._name, procedure, args, kwargs, param_names, param_types, return_type)


class KRPCService(BaseService):
    """ Core kRPC service, e.g. for querying for the available services """

    def __init__(self, client):
        super(KRPCService, self).__init__(client, 'KRPC')

    def get_status(self):
        """ Get status message from the server, including the version number  """
        return self._invoke('GetStatus', return_type=self._client._types.as_type('KRPC.Status'))

    def get_services(self):
        """ Get available services and procedures """
        return self._invoke('GetServices', return_type=self._client._types.as_type('KRPC.Services'))


def _create_service(client, service):
    """ Create a new class type for a service and instantiate it """
    cls = type(str('_Service' + service.name), (_Service,), {})
    return cls(cls, client, service)

class _Service(BaseService):
    """ A dynamically created service, created using information received from the server.
        Should not be instantiated directly. Use _create_service instead. """

    def __init__(self, cls, client, service):
        """ Create a service from the dynamically created class type for the service, the client,
            and a KRPC.Service object received from a call to KRPC.GetServices()
            Should not be instantiated directly. Use _create_service instead. """
        super(_Service, self).__init__(client, service.name)
        self._cls = cls
        self._name = service.name
        self._types = client._types

        # Add class types to service
        for cls in service.classes:
            self._add_class(cls)

        # Add enumeration types to service
        for enum in service.enumerations:
            self._add_enumeration(enum)

        # Create plain procedures
        for procedure in service.procedures:
            if _Attributes.is_a_procedure(procedure.attributes):
                self._add_procedure(procedure)

        # Create static service properties
        properties = {}
        for procedure in service.procedures:
            if _Attributes.is_a_property_accessor(procedure.attributes):
                name = _Attributes.get_property_name(procedure.attributes)
                if name not in properties:
                    properties[name] = [None,None]
                if _Attributes.is_a_property_getter(procedure.attributes):
                    properties[name][0] = procedure
                else:
                    properties[name][1] = procedure
        for name, procedures in properties.items():
            self._add_property(name, procedures[0], procedures[1])

        # Create class methods
        for procedure in service.procedures:
            if _Attributes.is_a_class_method(procedure.attributes):
                class_name = _Attributes.get_class_name(procedure.attributes)
                method_name = _Attributes.get_class_method_name(procedure.attributes)
                self._add_class_method(class_name, method_name, procedure)

        # Create class properties
        properties = {}
        for procedure in service.procedures:
            if _Attributes.is_a_class_property_accessor(procedure.attributes):
                class_name = _Attributes.get_class_name(procedure.attributes)
                property_name = _Attributes.get_class_property_name(procedure.attributes)
                key = (class_name, property_name)
                if key not in properties:
                    properties[key] = [None,None]
                if _Attributes.is_a_class_property_getter(procedure.attributes):
                    properties[key][0] = procedure
                else:
                    properties[key][1] = procedure
        for (class_name, property_name), procedures in properties.items():
            self._add_class_property(class_name, property_name, procedures[0], procedures[1])

    def _add_class(self, cls):
        """ Add a class type to this service, and the type store """
        name = cls.name
        class_type = self._types.as_type('Class(' + self._name + '.' + name + ')')
        setattr(self, name, class_type.python_type)

    def _add_enumeration(self, enum):
        """ Add an enumeration to this service """
        name = enum.name
        setattr(self, name, type(str(name), (object,), dict((x.name, x.value) for x in enum.values)))

    def _add_procedure(self, procedure):
        """ Add a plain procedure to this service """
        param_names = [param.name for param in procedure.parameters]
        param_types = [self._types.get_parameter_type(i, param.type, procedure.attributes) for i,param in enumerate(procedure.parameters)]
        return_type = None
        if procedure.HasField('return_type'):
            return_type = self._types.get_return_type(procedure.return_type, procedure.attributes)
        setattr(self, _to_snake_case(procedure.name),
                lambda *args, **kwargs: self._invoke(
                    procedure.name, args=args, kwargs=kwargs,
                    param_names=param_names, param_types=param_types, return_type=return_type))

    def _add_property(self, name, getter=None, setter=None):
        """ Add a property to the service, with a getter and/or setter procedure """
        fget = fset = None
        if getter:
            self._add_procedure(getter)
            fget = lambda s: getattr(self, _to_snake_case(getter.name))()
        if setter:
            self._add_procedure(setter)
            fset = lambda s, value: getattr(self, _to_snake_case(setter.name))(value)
        setattr(self._cls, _to_snake_case(name), property(fget, fset))

    def _add_class_method(self, class_name, method_name, procedure):
        """ Add a class method to the service """
        cls = getattr(self, class_name)
        param_names = [param.name for param in procedure.parameters]
        param_types = [self._types.get_parameter_type(i, param.type, procedure.attributes) for i,param in enumerate(procedure.parameters)]
        return_type = None
        if procedure.HasField('return_type'):
            return_type = self._types.get_return_type(procedure.return_type, procedure.attributes)
        setattr(cls, _to_snake_case(method_name),
                lambda s, *args, **kwargs: self._invoke(procedure.name, args=[s] + list(args), kwargs=kwargs,
                                                        param_names=param_names, param_types=param_types,
                                                        return_type=return_type))

    def _add_class_property(self, class_name, property_name, getter=None, setter=None):
        fget = fset = None
        if getter:
            self._add_class_method(class_name, getter.name, getter)
<<<<<<< HEAD
            fget = lambda self_: getattr(self_, getter.name)()
        if setter:
            self._add_class_method(class_name, setter.name, setter)
            fset = lambda self_, value: getattr(self_, setter.name)(value)
=======
            fget = lambda self_: getattr(self_, _to_snake_case(getter.name))()
        if setter:
            self._add_class_method(class_name, setter.name, setter)
            fset = lambda self_, value: getattr(self_, _to_snake_case(setter.name))(value)
>>>>>>> 231c4cfe
        class_type = getattr(self, class_name)
        setattr(class_type, _to_snake_case(property_name), property(fget, fset))


class RPCError(RuntimeError):
    """ Error raised when an RPC returns an error response """
    def __init__(self, message):
        super(RPCError, self).__init__(message)


class Client(object):
    """
    A kRPC client, through which all Remote Procedure Calls are made.
    Services provided by the server that the client connects to are automatically added.
    RPCs can be made using client.ServiceName.ProcedureName(parameter)
    """

    def __init__(self, connection):
        self._connection = connection
        self._types = _Types()
        self._request_type = self._types.as_type('KRPC.Request')
        self._response_type = self._types.as_type('KRPC.Response')

        # Set up the main KRPC service
        self.krpc = KRPCService(self)

        services = self.krpc.get_services().services

        # Create class types
        for service in services:
            for procedure in service.procedures:
                try:
                    name = _Attributes.get_class_name(procedure.attributes)
                    self._types.as_type('Class(' + service.name + '.' + name + ')')
                except ValueError:
                    pass

        # Set up services
        for service in services:
            if service.name != 'KRPC':
                setattr(self, _to_snake_case(service.name), _create_service(self, service))

    def _invoke(self, service, procedure, args=[], kwargs={}, param_names=[], param_types=[], return_type=None):
        """ Execute an RPC """

        def encode_argument(i, value):
            typ = param_types[i]
            if type(value) != typ.python_type:
                # Try coercing to the correct type
                try:
                    value = self._types.coerce_to(value, typ)
                except ValueError:
                    raise TypeError('%s.%s() argument %d must be a %s, got a %s' % (service, procedure, i, typ.python_type, type(value)))
            return _Encoder.encode(value, typ)

        if len(args) > len(param_types):
            raise TypeError('%s.%s() takes exactly %d arguments (%d given)' % (service, procedure, len(param_types), len(args)))

        # Encode positional arguments
        arguments = []
        for i,arg in enumerate(args):
            argument = schema.KRPC.Argument()
            argument.position = i
            argument.value = encode_argument(i, arg)
            arguments.append(argument)

        # Encode keyword arguments
        for key,arg in kwargs.items():
            try:
                i = param_names.index(key)
            except ValueError:
                raise TypeError('%s.%s() got an unexpected keyword argument \'%s\'' % (service, procedure, key))
            if i < len(args):
                raise TypeError('%s.%s() got multiple values for keyword argument \'%s\'' % (service, procedure, key))
            argument = schema.KRPC.Argument()
            argument.position = i
            argument.value = encode_argument(i, arg)
            arguments.append(argument)

        # Build the request object
        request = schema.KRPC.Request()
        request.service = service
        request.procedure = procedure
        request.arguments.extend(arguments)

        # Send the request
        self._send_request(request)
        response = self._receive_response()

        # Check for an error response
        if response.HasField('error'):
            raise RPCError(response.error)

        # Decode the response and return the (optional) result
        result = None
        if return_type is not None:
            result = _Decoder.decode(response.return_value, return_type)
        return result

    def _send_request(self, request):
        """ Send a KRPC.Request object to the server """
        data = _Encoder.encode_delimited(request, self._request_type)
        self._connection.send(data)

    def _receive_response(self):
        """ Receive data from the server and decode it into a KRPC.Response object """
        # FIXME: we might not receive all of the data in one go
        data = self._connection.recv(BUFFER_SIZE)
        return _Decoder.decode_delimited(data, self._response_type)


def connect(address=DEFAULT_ADDRESS, port=DEFAULT_PORT, name=None):
    """
    Connect to a kRPC server on the specified IP address and port number,
    and optionally give the kRPC server the supplied name to identify the client
    (up to 32 bytes of UTF-8 encoded text)
    """
    connection = socket.socket(socket.AF_INET, socket.SOCK_STREAM)
    connection.connect((address, port))
    connection.send(_Encoder.hello_message(name))
    return Client(connection)<|MERGE_RESOLUTION|>--- conflicted
+++ resolved
@@ -733,17 +733,10 @@
         fget = fset = None
         if getter:
             self._add_class_method(class_name, getter.name, getter)
-<<<<<<< HEAD
-            fget = lambda self_: getattr(self_, getter.name)()
-        if setter:
-            self._add_class_method(class_name, setter.name, setter)
-            fset = lambda self_, value: getattr(self_, setter.name)(value)
-=======
             fget = lambda self_: getattr(self_, _to_snake_case(getter.name))()
         if setter:
             self._add_class_method(class_name, setter.name, setter)
             fset = lambda self_, value: getattr(self_, _to_snake_case(setter.name))(value)
->>>>>>> 231c4cfe
         class_type = getattr(self, class_name)
         setattr(class_type, _to_snake_case(property_name), property(fget, fset))
 
