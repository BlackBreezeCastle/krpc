--- conflicted
+++ resolved
@@ -36,13 +36,8 @@
 
 new_http_archive(
     name = 'csharp_protobuf',
-<<<<<<< HEAD
-    build_file_content = "exports_files(['lib/net451/Google.Protobuf.dll'])",
-    url = 'https://www.nuget.org/api/v2/package/Google.Protobuf/3.4.0',
-=======
-    build_file = 'tools/build/csharp_protobuf.BUILD',
+    build_file_content = "exports_files(['lib/net45/Google.Protobuf.dll'])",
     url = 'https://www.nuget.org/api/v2/package/Google.Protobuf/3.4.1',
->>>>>>> 31974373
     type = 'zip',
     sha256 = '3506470bf07fa10dc53bc50c9275d6018a391eda549ef62514f1be12f4ecf2e6'
 )
