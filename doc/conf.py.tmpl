project = 'kRPC'
version = '%VERSION%'
release = version
copyright = '2015-2016, djungelorm'

master_doc = 'index'
source_suffix = '.rst'
extensions = ['sphinx.ext.mathjax', 'sphinxcontrib.spelling', 'sphinx.ext.todo', 'sphinx.ext.extlinks',
              'redjack.sphinx.lua', 'sphinx_csharp.csharp', 'javasphinx']
templates_path = ['_templates']

pygments_style = 'sphinx'
import sphinx_rtd_theme
html_theme = 'sphinx_rtd_theme'
html_theme_path = [sphinx_rtd_theme.get_html_theme_path()]
htmlhelp_basename = 'krpc-doc'
html_static_path = ['crafts','scripts','_static']
html_context = { 'css_files': ['_static/custom.css'] }

todo_include_todos = True

spelling_word_list_filename = 'dictionary.txt'

javadoc_url_map = {
    'org.javatuples' : ('http://www.javatuples.org/apidocs/', 'javadoc')
}

extlinks = {
    'github-download-zip': ('https://github.com/krpc/krpc/releases/download/v'+version+'/%s-'+version+'.zip', None),
    'github-download-jar': ('https://github.com/krpc/krpc/releases/download/v'+version+'/%s-'+version+'.jar', None)
}

add_module_names = False

nitpick_ignore = [
    ('csharp:type', 'void'),
    ('csharp:type', 'ReturnType'),
    ('csharp:type', 'LambdaExpression'),
    ('csharp:type', 'KRPC.Schema.KRPC.ProcedureCall'),
    ('csharp:type', 'KRPC.Schema.KRPC.Services'),
    ('csharp:type', 'KRPC.Schema.KRPC.Status'),
    ('csharp:type', 'KRPC.Schema.KRPC.Stream'),

    ('cpp:type', 'T'),
    ('cpp:class', 'T'),
    ('cpp:type', 'int32_t'),
    ('cpp:type', 'uint32_t'),
<<<<<<< HEAD
    ('cpp:type', 'uint64_t'),
=======
    ('cpp:type', 'int64'),
>>>>>>> 584cf8d9
    ('cpp:type', 'std'),
    ('cpp:type', 'std::string'),
    ('cpp:type', 'std::tuple<float, float, float>'),
    ('cpp:type', 'std::tuple<double, double>'),
    ('cpp:type', 'std::tuple<double, double, double>'),
    ('cpp:type', 'std::tuple<double, double, double, double>'),
    ('cpp:type', 'std::tuple<std::string, std::string, std::string>'),
    ('cpp:type', 'std::vector<std::string>'),
    ('cpp:type', 'std::vector<double>'),
    ('cpp:type', 'std::vector<std::tuple<double, double, double>>'),
    ('cpp:type', 'std::vector<std::tuple<std::string, std::string, std::string>>'),
    ('cpp:type', 'std::map<std::string, float>'),
    ('cpp:type', 'std::map<std::string, std::string>'),
    ('cpp:type', 'std::map<std::string, int32_t>'),
    ('cpp:type', 'krpc'),
    ('cpp:type', 'krpc::schema'),
    ('cpp:type', 'krpc::schema::ProcedureCall'),
    ('cpp:type', 'krpc::schema::Services'),
    ('cpp:type', 'krpc::schema::Status'),
    ('cpp:type', 'krpc::schema::Stream'),
    ('cpp:type', 'krpc::services'),
    # TODO: shouldn't need to add ignores for the following... but it seems that you do
    ('cpp:type', 'std::vector<Servo>'),
    ('cpp:type', 'std::vector<ServoGroup>'),
    ('cpp:type', 'std::vector<Alarm>'),
    ('cpp:type', 'std::vector<Antenna>'),
    ('cpp:type', 'std::vector<CelestialBody>'),
    ('cpp:type', 'std::vector<Vessel>'),
    ('cpp:type', 'std::vector<Node>'),
    ('cpp:type', 'std::vector<Part>'),
    ('cpp:type', 'std::vector<Module>'),
    ('cpp:type', 'std::vector<CargoBay>'),
    ('cpp:type', 'std::vector<ControlSurface>'),
    ('cpp:type', 'std::vector<Decoupler>'),
    ('cpp:type', 'std::vector<DockingPort>'),
    ('cpp:type', 'std::vector<Engine>'),
    ('cpp:type', 'std::vector<Experiment>'),
    ('cpp:type', 'std::vector<Fairing>'),
    ('cpp:type', 'std::vector<Intake>'),
    ('cpp:type', 'std::vector<LandingGear>'),
    ('cpp:type', 'std::vector<LandingLeg>'),
    ('cpp:type', 'std::vector<LaunchClamp>'),
    ('cpp:type', 'std::vector<Light>'),
    ('cpp:type', 'std::vector<Parachute>'),
    ('cpp:type', 'std::vector<Propellant>'),
    ('cpp:type', 'std::vector<Radiator>'),
    ('cpp:type', 'std::vector<RCS>'),
    ('cpp:type', 'std::vector<Resource>'),
    ('cpp:type', 'std::vector<ResourceConverter>'),
    ('cpp:type', 'std::vector<ResourceHarvester>'),
    ('cpp:type', 'std::vector<ReactionWheel>'),
    ('cpp:type', 'std::vector<Sensor>'),
    ('cpp:type', 'std::vector<SolarPanel>'),
    ('cpp:type', 'std::vector<ScienceData>'),
    ('cpp:type', 'std::vector<ScienceSubject>'),
    ('cpp:type', 'std::vector<Thruster>'),
    ('cpp:type', 'std::vector<Waypoint>'),
    ('cpp:type', 'std::vector<WaypointManager>'),
    ('cpp:type', 'std::map<std::string, Engine>'),
    ('cpp:type', 'std::map<std::string, CelestialBody>'),
    ('cpp:type', 'std::vector<SpaceCenter::Part>'),

    ('java:type', 'int'),
    ('java:type', 'long'),
    ('java:type', 'boolean'),
    ('java:type', 'float'),
    ('java:type', 'long'),
    ('java:type', 'double'),
    ('java:type', 'Single'),
    ('java:type', 'T'),
    ('java:type', 'org'),
    ('java:type', 'java'),
    ('java:type', 'org.javatuples'),
    ('java:type', 'krpc'),
    ('java:type', 'krpc.schema'),
    ('java:type', 'krpc.schema.KRPC'),
    ('java:type', 'krpc.schema.KRPC.ProcedureCall'),
    ('java:type', 'krpc.schema.KRPC.Services'),
    ('java:type', 'krpc.schema.KRPC.Status'),
    ('java:type', 'krpc.schema.KRPC.Stream'),
    #FIXME: ignore javasphinx bug
    ('java:meth', 'UICanvas.addText(String, org.javatuples.Pair<Double,Double>)'),

    ('lua:obj', 'string'),
    ('lua:obj', 'number'),
    ('lua:obj', 'boolean'),
    ('lua:obj', 'Tuple'),
    ('lua:obj', 'List'),
    ('lua:obj', 'krpc.schema.KRPC.ProcedureCall'),
    ('lua:class', 'krpc.schema.KRPC.Services'),
    ('lua:class', 'krpc.schema.KRPC.Status'),
    ('lua:class', 'krpc.schema.KRPC.Stream'),

    ('py:obj', 'str'),
    ('py:obj', 'int'),
    ('py:obj', 'long'),
    ('py:obj', 'bool'),
    ('py:obj', 'float'),
    ('py:obj', 'tuple'),
    ('py:obj', 'list'),
    ('py:obj', 'list of str'),
    ('py:obj', 'list of float'),
    ('py:obj', 'list of tuple of (float, float, float)'),
    ('py:obj', 'list of tuple of (str, str, str)'),
    ('py:obj', 'tuple of (float, float)'),
    ('py:obj', 'tuple of (float, float, float)'),
    ('py:obj', 'tuple of (float, float, float, float)'),
    ('py:obj', 'tuple of (str, str, str)'),
    ('py:obj', 'dict from str to str'),
    ('py:obj', 'dict from str to int'),
    ('py:obj', 'dict from str to float'),
    ('py:obj', 'krpc.schema.KRPC.ProcedureCall'),
    ('py:class', 'krpc.schema.KRPC.Services'),
    ('py:class', 'krpc.schema.KRPC.Status'),
    ('py:class', 'krpc.schema.KRPC.Stream')
]<|MERGE_RESOLUTION|>--- conflicted
+++ resolved
@@ -45,11 +45,8 @@
     ('cpp:class', 'T'),
     ('cpp:type', 'int32_t'),
     ('cpp:type', 'uint32_t'),
-<<<<<<< HEAD
     ('cpp:type', 'uint64_t'),
-=======
     ('cpp:type', 'int64'),
->>>>>>> 584cf8d9
     ('cpp:type', 'std'),
     ('cpp:type', 'std::string'),
     ('cpp:type', 'std::tuple<float, float, float>'),
