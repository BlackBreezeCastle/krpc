_MCS = 'mcs'
_MCS_FLAGS = ['-noconfig', '-nostdlib']

def _ref_impl(ctx):
    input = ctx.file.file
    output = ctx.outputs.lib

    ctx.action(
        mnemonic = 'CSharpReference',
        inputs = [input],
        outputs = [output],
        command = 'cp "%s" "%s"' % (input.path, output.path)
    )

    return struct(
        name = ctx.label.name,
        target_type = ctx.attr._target_type,
        lib = output,
        out = output
    )

def _csc_args(srcs, deps, exe=None, lib=None, doc=None, optimize=True, warn=4, nowarn=[], define=[], warnaserror=True):
    if exe: target_type = 'exe'
    if lib: target_type = 'library'
    args = ['-target:%s' % target_type, '-debug']
    if optimize:
        args.extend(['-optimize+'])
    else:
        args.extend(['-optimize-'])
    args.extend(_MCS_FLAGS)
    if exe: args.append('-out:%s' % exe.path)
    if lib: args.append('-out:%s' % lib.path)
    if doc: args.append('-doc:%s' % doc.path)
    args.append('-warn:%d' % warn)
    if warnaserror: args.append('-warnaserror+')
    if len(nowarn) > 0: args.append('-nowarn:%s' % ','.join(nowarn))
    if len(define) > 0: args.append('-define:%s' % ','.join(define))
    args.extend([x.path for x in srcs])
    args.extend(['-reference:%s' % x.path for x in deps])
    return args

def _lib_impl(ctx):
    lib_output = ctx.outputs.lib
    doc_output = ctx.outputs.doc
    mdb_output = ctx.outputs.mdb
    outputs = [lib_output, doc_output, mdb_output]
    srcs = ctx.files.srcs
    deps = [dep.lib for dep in ctx.attr.deps]
    if ctx.attr.nunit_test:
        deps += ctx.files._nunit_exe_libs + ctx.files._nunit_framework
    inputs = srcs + deps


    cmd = ctx.attr.csc
    args = _csc_args(
        srcs, deps, lib=lib_output, doc=doc_output, optimize=ctx.attr.optimize,
        warn=ctx.attr.warn, nowarn=ctx.attr.nowarn, warnaserror=ctx.attr.warnaserror, define=ctx.attr.define)

    ctx.action(
        mnemonic = 'CSharpCompile',
        inputs = inputs,
        outputs = outputs,
        command = '%s %s' % (cmd, ' '.join(args))
    )

    return struct(
        name = ctx.label.name,
        target_type = ctx.attr._target_type,
        lib = lib_output,
        doc = doc_output,
        mdb = mdb_output,
        out = outputs
    )

def _bin_impl(ctx):
    bin_output = ctx.outputs.bin
    doc_output = ctx.outputs.doc
    mdb_output = ctx.outputs.mdb
    outputs = [bin_output, doc_output, mdb_output]
    srcs = ctx.files.srcs
    deps = [dep.lib for dep in ctx.attr.deps]
    inputs = srcs + deps

    cmd = ctx.attr.csc
    args = _csc_args(
        srcs, deps, exe=bin_output, doc=doc_output, optimize=ctx.attr.optimize,
        warn=ctx.attr.warn, nowarn=ctx.attr.nowarn, warnaserror=ctx.attr.warnaserror, define=ctx.attr.define)

    ctx.action(
        mnemonic = 'CSharpCompile',
        inputs = inputs,
        outputs = outputs,
        command = '%s %s' % (cmd, ' '.join(args))
    )

    runfiles = outputs + ctx.files.deps
    runfile_dir = '$0.runfiles/krpc'
    tmp_dir = '$$.run'
    sub_commands = ['mkdir -p %s/%s' % (runfile_dir, tmp_dir)]
    for dep in runfiles:
        sub_commands.append('ln -f -s ../%s %s/%s/%s' % (dep.short_path, runfile_dir, tmp_dir, dep.basename))
    sub_commands.append('/usr/bin/mono %s/%s/%s "$@" %s' % (runfile_dir, tmp_dir, bin_output.basename, ' '.join(ctx.attr.runargs)))
    sub_commands.append('rm -rf %s/%s' % (runfile_dir, tmp_dir))
    ctx.file_action(
        ctx.outputs.executable,
        ' && \\\n'.join(sub_commands)+'\n'
    )
    runfiles = ctx.runfiles(files = runfiles)

    return struct(
        name = ctx.label.name,
        target_type = ctx.attr._target_type,
        bin = bin_output,
        doc = doc_output,
        mdb = mdb_output,
        out = outputs,
        runfiles = runfiles
    )

def _nunit_impl(ctx):
    lib = ctx.attr.lib.lib
    nunit_files = [ctx.file._nunit_exe] + ctx.files._nunit_exe_libs + ctx.files._nunit_framework
    runfiles = nunit_files + [lib] + ctx.files.deps
    sub_commands = []
    for dep in runfiles:
        sub_commands.append('ln -f -s %s %s' % (dep.short_path, dep.basename))
    sub_commands.extend([
        '/usr/bin/mono --debug %s %s "$@" 2>stderr.txt' % (ctx.file._nunit_exe.basename, lib.basename),
        'RESULT=$?',
        'cat stderr.txt',
        '(if grep "FATAL UNHANDLED EXCEPTION" stderr.txt; then exit 1; fi)',
        'exit $RESULT'
    ])
    ctx.file_action(
        ctx.outputs.executable,
        ' ; \\\n'.join(sub_commands)+'\n'
    )

    return struct(
        name = ctx.label.name,
        runfiles = ctx.runfiles(files = runfiles)
    )

def _gendarme_impl(ctx):
    if ctx.attr.lib:
        src = ctx.attr.lib.lib
        mdb = ctx.attr.lib.mdb
    else:
        src = ctx.attr.exe.bin
        mdb = ctx.attr.exe.mdb
    runfiles = [src, mdb, ctx.file.config]
    if ctx.attr.ignores:
        runfiles.append(ctx.file.ignores)

    args = ['--severity=all', '--confidence=all']
    args.append('--config=%s' % ctx.file.config.short_path)
    args.append('--set=%s' % ctx.attr.ruleset)
    if ctx.attr.ignores:
        args.append('--ignore=%s' % ctx.file.ignores.short_path)
    args.append(src.short_path)

    ctx.file_action(
        ctx.outputs.executable,
        'MONO_OPTIONS="--debug" /usr/bin/gendarme %s\n' % ' '.join(args)
    )

    return struct(
        name = ctx.label.name,
        runfiles = ctx.runfiles(files = runfiles)
    )

def _assembly_info_impl(ctx):
    content = ['using System;', 'using System.Reflection;', 'using System.Runtime.InteropServices;']
    if len(ctx.attr.internals_visible_to) > 0:
        content.append('using System.Runtime.CompilerServices;')
    for x in ctx.attr.using:
        content.append('using %s;' % x)
    content.append('[assembly: AssemblyTitle ("%s")]' % ctx.attr.title)
    content.append('[assembly: AssemblyDescription ("%s")]' % ctx.attr.description)
    content.append('[assembly: AssemblyCopyright ("%s")]' % ctx.attr.copyright)
    content.append('[assembly: AssemblyVersion ("%s")]' % ctx.attr.version)

    for pkg in ctx.attr.internals_visible_to:
        content.append('[assembly: InternalsVisibleTo ("%s")]' % pkg)

    for k,v in ctx.attr.custom.items():
        content.append('[assembly: %s (%s)]' % (k,v))

    if ctx.attr.cls_compliant:
        cls_compliant = 'true'
    else:
        cls_compliant = 'false'
    content.append('[assembly: CLSCompliant (%s)]' % cls_compliant)

    if ctx.attr.com_visible:
        com_visible = 'true'
    else:
        com_visible = 'false'
    content.append('[assembly: ComVisible (%s)]' % com_visible)

    ctx.file_action(
        output = ctx.outputs.out,
        content = '\n'.join(content)+'\n'
    )

_COMMON_ATTRS = {
    'csc': attr.string(default=_MCS),
    'deps': attr.label_list(providers=['out', 'lib', 'target_type']),
    'srcs': attr.label_list(allow_files=FileType(['.cs'])),
    'optimize': attr.bool(default=True),
    'warn': attr.int(default=4),
    'nowarn': attr.string_list(),
    'warnaserror': attr.bool(default=True),
    'define': attr.string_list()
}

csharp_reference = rule(
    implementation = _ref_impl,
    attrs = {
        'file': attr.label(mandatory=True, allow_files=True, single_file=True),
        '_target_type': attr.string(default='ref')
    },
    outputs = {'lib': '%{name}.dll'}
)

csharp_library = rule(
    implementation = _lib_impl,
    attrs = _COMMON_ATTRS + {
        '_target_type': attr.string(default='lib'),
        'nunit_test': attr.bool(default=False),
        '_nunit_exe_libs': attr.label(default=Label('@csharp_nunit//:nunit_exe_libs'), allow_files=True),
        '_nunit_framework': attr.label(default=Label('@csharp_nunit//:nunit_framework'), allow_files=True)
},
    outputs = {'lib': '%{name}.dll', 'doc': '%{name}.xml', 'mdb': '%{name}.dll.mdb'}
)

csharp_binary = rule(
    implementation = _bin_impl,
    attrs = _COMMON_ATTRS + {'runargs': attr.string_list(), '_target_type': attr.string(default='bin')},
    outputs = {'bin': '%{name}.exe', 'doc': '%{name}.xml', 'mdb': '%{name}.exe.mdb'},
    executable = True
)

csharp_nunit_test = rule(
    implementation = _nunit_impl,
    attrs = {
        'lib': attr.label(mandatory=True, providers=['out', 'lib', 'target_type']),
        'deps': attr.label_list(providers=['out', 'lib', 'target_type']),
        '_nunit_exe': attr.label(default=Label('@csharp_nunit//:nunit_exe'), allow_files=True, single_file=True),
        '_nunit_exe_libs': attr.label(default=Label('@csharp_nunit//:nunit_exe_libs'), allow_files=True),
        '_nunit_framework': attr.label(default=Label('@csharp_nunit//:nunit_framework'), allow_files=True)
    },
    test = True
)

csharp_gendarme_test = rule(
    implementation = _gendarme_impl,
    attrs = {
        'lib': attr.label(allow_files=True),
        'exe': attr.label(allow_files=True),
        'config': attr.label(default=Label('//tools/build:csharp_gendarme_rules.xml'),
                             allow_files=True, single_file=True),
        'ruleset': attr.string(default='default'),
        'ignores': attr.label(allow_files=True, single_file=True)
    },
    test = True
)

csharp_assembly_info = rule(
    implementation = _assembly_info_impl,
    attrs= {
        'title': attr.string(mandatory=True),
        'description': attr.string(),
        'copyright': attr.string(mandatory=True),
        'version': attr.string(mandatory=True),
        'using': attr.string_list(),
        'custom': attr.string_dict(),
        'internals_visible_to': attr.string_list(),
        'cls_compliant': attr.bool(default=True),
        'com_visible': attr.bool(default=False)
    },
    outputs = {'out': '%{name}.cs'}
)

def _nuget_package_out(id, version):
    return {'out': '%s.%s.nupkg' % (id, version)}

def _nuget_package_impl(ctx):
    nuspec = ctx.new_file(
        ctx.attr.assembly.lib, ctx.attr.assembly.lib.basename.replace('.dll','.nuspec'))
    assemblies = {
        'net45': ctx.attr.assembly
    }
    if ctx.attr.assembly_net35 != None:
        assemblies['net35'] = ctx.attr.assembly_net35

    nuspec_contents = [
        '<?xml version="1.0"?>',
        '<package>',
        '<metadata>',
        '  <id>%s</id>' % ctx.attr.id,
        '  <version>%s</version>' % ctx.attr.version,
        '  <authors>%s</authors>' % ctx.attr.author,
        '  <description>%s</description>' % ctx.attr.description
    ]
    if ctx.attr.project_url:
        nuspec_contents.append('  <projectUrl>%s</projectUrl>' % ctx.attr.project_url)
    if ctx.attr.project_url:
        nuspec_contents.append('  <licenseUrl>%s</licenseUrl>' % ctx.attr.license_url)
    nuspec_contents.extend([
        '  <frameworkAssemblies>'
    ])
    nuspec_contents.extend(['    <frameworkAssembly assemblyName="%s" targetFramework="net45"/>' % x for x in ctx.attr.framework_deps])
    nuspec_contents.extend([
        '  </frameworkAssemblies>',
        '  <dependencies>'
    ])
    nuspec_contents.extend(['    <dependency id="%s" version="%s"/>' % x for x in ctx.attr.deps.items()])
    nuspec_contents.extend([
        '  </dependencies>',
        '</metadata>',
<<<<<<< HEAD
        '<files>',
        '  <file src="%s" target="lib/net45" />' % assembly.basename,
        '  <file src="%s" target="lib/net45" />' % doc.basename,
=======
        '<files>'
    ])
    for framework, assembly in assemblies.items():
        nuspec_contents.extend([
            '  <file src="%s" target="lib/%s/%s.dll" />'
            % (assembly.lib.basename, framework, ctx.attr.id),
            '  <file src="%s" target="lib/%s/%s.xml" />'
            % (assembly.doc.basename, framework, ctx.attr.id)
        ])
    nuspec_contents.extend([
>>>>>>> ea26b64a
        '</files>',
        '</package>'
    ])

    ctx.file_action(
        output = nuspec,
        content = '\n'.join(nuspec_contents)
    )

    tmpdir = '%s.nuget-package-tmp' % ctx.attr.assembly.lib.basename
    sub_commands = [
        'mkdir -p %s' % tmpdir,
        'cp %s %s' % (nuspec.path, tmpdir),
    ]
    for _, assembly in assemblies.items():
        sub_commands.extend([
            'cp %s %s' % (assembly.lib.path, tmpdir),
            'cp %s %s' % (assembly.doc.path, tmpdir)
        ])
    sub_commands.extend([
        'mono %s pack %s -BasePath %s -Verbosity quiet' % (ctx.file._nuget_exe.path, tmpdir+'/'+nuspec.basename, tmpdir),
        'cp %s %s' % (ctx.outputs.out.basename, ctx.outputs.out.path)
    ])

    inputs = [ctx.file._nuget_exe, nuspec]
    for _, assembly in assemblies.items():
        inputs.extend([assembly.lib, assembly.doc])

    ctx.action(
        mnemonic = 'NuGetPackage',
        inputs = inputs,
        outputs = [ctx.outputs.out],
        command = ' && '.join(sub_commands),
        execution_requirements = {'local': '1'} # FIXME: nuget.exe does not work with the sandbox
    )

nuget_package = rule(
    implementation = _nuget_package_impl,
    attrs = {
        'id': attr.string(mandatory=True),
        'assembly': attr.label(providers=['out', 'lib', 'doc', 'target_type']),
        'assembly_net35': attr.label(providers=['out', 'lib', 'doc', 'target_type']),
        'version': attr.string(mandatory=True),
        'author': attr.string(mandatory=True),
        'project_url': attr.string(),
        'license_url': attr.string(),
        'description': attr.string(mandatory=True),
        'framework_deps': attr.string_list(),
        'deps': attr.string_dict(),
        '_nuget_exe': attr.label(default=Label('@csharp_nuget//file'), allow_files=True, single_file=True)
    },
    outputs = _nuget_package_out
)<|MERGE_RESOLUTION|>--- conflicted
+++ resolved
@@ -319,11 +319,6 @@
     nuspec_contents.extend([
         '  </dependencies>',
         '</metadata>',
-<<<<<<< HEAD
-        '<files>',
-        '  <file src="%s" target="lib/net45" />' % assembly.basename,
-        '  <file src="%s" target="lib/net45" />' % doc.basename,
-=======
         '<files>'
     ])
     for framework, assembly in assemblies.items():
@@ -334,7 +329,6 @@
             % (assembly.doc.basename, framework, ctx.attr.id)
         ])
     nuspec_contents.extend([
->>>>>>> ea26b64a
         '</files>',
         '</package>'
     ])
