{% macro service(x) %}{{ mark_documented(x) }}
.. class:: {{ x.name }}

{{ gendoc(x.documentation) | indent }}

{% for member in x.members.values() %}
{% if member.member_type == 'procedure' %}
{{ procedure(member) | indent }}
{% elif member.member_type == 'property' %}
{{ property(member) | indent }}
{% endif %}

{% endfor %}
{% endmacro %}

{% macro class(x) %}{{ mark_documented(x) }}
.. class:: {{ x.name }}

{{ gendoc(x.documentation) | indent }}

{% if hasdoc(x.documentation, './remarks') %}{{ remarks(x.documentation) | indent }}

{% endif %}
{% for member in x.members.values() %}
{% if member.member_type == 'class_method' %}
{{ class_method(member) | indent }}
{% elif member.member_type == 'class_static_method' %}
{{ class_static_method(member) | indent }}
{% elif member.member_type == 'class_property' %}
{{ class_property(member) | indent }}
{% endif %}

{% endfor %}
{% endmacro %}

{% macro procedure(x) %}{{ mark_documented(x) }}
.. method:: {{ domain.return_type(x.return_type) }} {{ x.name }}({{ parameters(x.parameters) }})

{{ gendoc(x.documentation) | indent }}

{{ parameters_description(x.parameters) }}
{% if hasdoc(x.documentation, './returns') %}{{ returns(x.documentation) | indent }}
{% endif %}

{% if hasdoc(x.documentation, './remarks') %}{{ remarks(x.documentation) | indent }}

{% endif %}
{% if x.appended != '' %}{{ x.appended | indent }}
{% endif %}
{% endmacro %}

{% macro property(x) %}{{ mark_documented(x) }}
.. property:: {{ domain.return_type(x.type) }} {{ x.name }} {{'{'}}{% if x.getter != None %} get;{% endif %}{% if x.setter != None %} set;{% endif %} {{'}'}}

{{ gendoc(x.documentation) | indent }}

{% if hasdoc(x.documentation, './returns') %}{{ returns(x.documentation) | indent }}
{% endif %}

{% if hasdoc(x.documentation, './remarks') %}{{ remarks(x.documentation) | indent }}

{% endif %}
{% if x.appended != '' %}{{ x.appended | indent }}
{% endif %}
{% endmacro %}

{% macro class_method(x) %}{{ mark_documented(x) }}
.. method:: {{ domain.return_type(x.return_type) }} {{ x.name }}({{ parameters(x.parameters[1:]) }})

{{ gendoc(x.documentation) | indent }}

{{ parameters_description(x.parameters[1:]) }}
{% if hasdoc(x.documentation, './returns') %}{{ returns(x.documentation) | indent }}
{% endif %}

{% if hasdoc(x.documentation, './remarks') %}{{ remarks(x.documentation) | indent }}

{% endif %}
{% if x.appended != '' %}{{ x.appended | indent }}
{% endif %}
{% endmacro %}

{% macro class_static_method(x) %}{{ mark_documented(x) }}
.. method:: static {{ domain.return_type(x.return_type) }} {{ x.name }}({{ parameters(x.parameters) }})

{{ gendoc(x.documentation) | indent }}

{{ parameters_description(x.parameters) }}
{% if hasdoc(x.documentation, './returns') %}{{ returns(x.documentation) | indent }}
{% endif %}

{% if hasdoc(x.documentation, './remarks') %}{{ remarks(x.documentation) | indent }}

{% endif %}
{% if x.appended != '' %}{{ x.appended | indent }}
{% endif %}
{% endmacro %}

{% macro class_property(x) %}{{ mark_documented(x) }}
{{ property(x) }}
{% endmacro %}

{% macro enumeration(x) %}{{ mark_documented(x) }}
.. enum:: {{ x.name }}

{{ gendoc(x.documentation) | indent }}

{% if hasdoc(x.documentation, './remarks') %}{{ remarks(x.documentation) | indent }}{% endif %}
{% for value in x.values.values() %}{{ mark_documented(value) }}
   .. value:: {{ value.name }}

{{ gendoc(value.documentation) | indent(width=6) }}

{% if hasdoc(x.documentation, './remarks') %}{{ remarks(x.documentation) | indent(width=6) }}{% endif %}
{% endfor %}
{% endmacro %}

{% macro parameters(x) %}
{% for p in x %}{{ parameter(p) }}{% if not loop.last %}, {% endif %}{% endfor %}
{% endmacro %}

{% macro parameter(x) %}
<<<<<<< HEAD
{% if not x.has_default_value -%}
{{ x.type | parameter_type }} {{ x.name }}
{%- else -%}
{{ x.type | parameter_type }} {{ x.name }} = {{ x.default_value }}
=======
{% if not x.has_default_argument -%}
{{ domain.parameter_type(x.type) }} {{ x.name }}
{%- else -%}
{{ domain.parameter_type(x.type) }} {{ x.name }} = {{ x.default_argument }}
>>>>>>> 396da64d
{%- endif %}
{% endmacro %}

{% macro parameters_description(x) %}
{% if x | length > 0 %}
   :parameters:

   {% for p in x %}
   {% if hasdoc(p.documentation, './param[@name=\''+p.name+'\']') %}    * **{{ p.name }}** -- {{ gendoc(p.documentation, './param[@name=\''+p.name+'\']') | singleline }}{% endif %}

   {% endfor %}
{% endif %}
{% endmacro %}

{% macro returns(x) %}
:returns: {{ gendoc(x, './returns') | singleline }}
{% endmacro %}

{% macro remarks(x) %}
.. note::

{{ gendoc(x, './remarks') | indent }}
{% endmacro %}<|MERGE_RESOLUTION|>--- conflicted
+++ resolved
@@ -120,17 +120,10 @@
 {% endmacro %}
 
 {% macro parameter(x) %}
-<<<<<<< HEAD
 {% if not x.has_default_value -%}
-{{ x.type | parameter_type }} {{ x.name }}
-{%- else -%}
-{{ x.type | parameter_type }} {{ x.name }} = {{ x.default_value }}
-=======
-{% if not x.has_default_argument -%}
 {{ domain.parameter_type(x.type) }} {{ x.name }}
 {%- else -%}
-{{ domain.parameter_type(x.type) }} {{ x.name }} = {{ x.default_argument }}
->>>>>>> 396da64d
+{{ domain.parameter_type(x.type) }} {{ x.name }} = {{ x.default_value }}
 {%- endif %}
 {% endmacro %}
 
