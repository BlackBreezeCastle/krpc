from collections import OrderedDict, defaultdict
from krpc.attributes import Attributes
from krpc.types import Types
from krpc.decoder import Decoder
import base64

class Appendable(object):

    def __init__(self):
        self._appended = []

    types = Types()

    def append(self, value):
        self._appended.append(value)

    @property
    def appended(self):
        return '\n\n'.join(self._appended)

class Service(Appendable):
    def __init__(self, name, procedures, classes, enumerations, documentation, sort):
        super(Service, self).__init__()
        self.name = name
        self.fullname = name
        self.documentation = documentation
        self.cref = 'T:%s' % name

        members = []
        cprocedures = defaultdict(dict)
        properties = defaultdict(dict)

        for pname, info in procedures.iteritems():

            if Attributes.is_a_procedure(info['attributes']):
                members.append(Procedure(name, pname, **info))

            elif Attributes.is_a_property_accessor(info['attributes']):
                propname = Attributes.get_property_name(info['attributes'])
                if Attributes.is_a_property_getter(info['attributes']):
                    properties[propname]['getter'] = Procedure(name, pname, **info)
                else:
                    properties[propname]['setter'] = Procedure(name, pname, **info)

            elif Attributes.is_a_class_member(info['attributes']):
                cname = Attributes.get_class_name(info['attributes'])
                cprocedures[cname][pname] = info

        for propname, prop in properties.iteritems():
            members.append(Property(name, propname, **prop))

        self.classes = {cname: Class(name, cname, cprocedures[cname], sort=sort, **cinfo)
                        for (cname, cinfo) in classes.iteritems()}
        self.enumerations = {ename: Enumeration(name, ename, sort=sort, **einfo)
                             for (ename, einfo) in enumerations.iteritems()}

        self.members = OrderedDict((member.name, member) for member in sorted(members, key=sort))

class Class(Appendable):
    def __init__(self, service_name, name, procedures, documentation, sort):
        super(Class, self).__init__()
        self.service_name = service_name
        self.name = name
        self.fullname = service_name+'.'+name
        self.documentation = documentation
        self.cref = 'T:%s.%s' % (service_name, name)

        members = []
        properties = defaultdict(dict)

        for pname, pinfo in procedures.iteritems():

            #assert(Attributes.is_a_class_member(pinfo['attributes']))
            #assert(Attributes.get_class_name(pinfo['attributes']) == name)

            if Attributes.is_a_class_method(pinfo['attributes']):
                members.append(ClassMethod(service_name, name, pname, **pinfo))

            elif Attributes.is_a_class_static_method(pinfo['attributes']):
                members.append(ClassStaticMethod(service_name, name, pname, **pinfo))

            elif Attributes.is_a_class_property_accessor(pinfo['attributes']):
                propname = Attributes.get_class_property_name(pinfo['attributes'])
                proc = Procedure(service_name, pname, **pinfo)
                if Attributes.is_a_class_property_getter(pinfo['attributes']):
                    properties[propname]['getter'] = proc
                else:
                    properties[propname]['setter'] = proc

        for propname, prop in properties.iteritems():
            members.append(ClassProperty(service_name, name, propname, **prop))

        self.members = OrderedDict((member.name, member) for member in sorted(members, key=sort))

class Parameter(Appendable):
<<<<<<< HEAD
    def __init__(self, name, position, type, attributes, documentation, default_value=None):
        self.name = name
        self.type = types.get_parameter_type(position, type, attributes)
        self.has_default_value = default_value is not None
        if default_value is not None:
            default_value = Decoder.decode(str(bytearray(base64.b64decode(default_value))), self.type)
        self.default_value = default_value
=======
    def __init__(self, name, position, type, attributes, documentation, default_argument=None): #pylint: disable=redefined-builtin
        super(Parameter, self).__init__()
        self.name = name
        self.type = self.types.get_parameter_type(position, type, attributes)
        self.has_default_argument = default_argument is not None
        if default_argument is not None:
            default_argument = Decoder.decode(str(bytearray(default_argument)), self.type)
        self.default_argument = default_argument
>>>>>>> 396da64d
        self.documentation = documentation

class Procedure(Appendable):
    member_type = 'procedure'

    def __init__(self, service_name, name, parameters, attributes, documentation, return_type=None):
        super(Procedure, self).__init__()
        self.service_name = service_name
        self.name = name
        self.fullname = service_name+'.'+name
        if return_type is not None:
            self.return_type = self.types.get_return_type(return_type, attributes)
        else:
            self.return_type = None
        self.parameters = [Parameter(position=i, attributes=attributes, documentation=documentation, **info)
                           for i, info in enumerate(parameters)]
        self.attributes = attributes
        self.documentation = documentation
        self.cref = 'M:%s.%s' % (service_name, name)

class Property(Appendable):
    member_type = 'property'

    def __init__(self, service_name, name, getter=None, setter=None):
        super(Property, self).__init__()
        self.service_name = service_name
        self.name = name
        self.fullname = service_name+'.'+name
        if getter is not None:
            self.type = getter.return_type
            self.documentation = getter.documentation
        else:
            self.type = setter.parameters[1].type
            self.documentation = setter.documentation
        self.getter = getter
        self.setter = setter
        self.cref = 'M:%s.%s' % (service_name, name)

class ClassMethod(Appendable):
    member_type = 'class_method'

    def __init__(self, service_name, class_name, name, parameters, attributes, documentation, return_type=None):
        super(ClassMethod, self).__init__()
        name = Attributes.get_class_method_name(attributes)
        self.service_name = service_name
        self.class_name = class_name
        self.name = name
        self.fullname = service_name+'.'+class_name+'.'+name
        if return_type is not None:
            self.return_type = self.types.get_return_type(return_type, attributes)
        else:
            self.return_type = None
        self.parameters = [Parameter(position=i, attributes=attributes, documentation=documentation, **info)
                           for i, info in enumerate(parameters)]
        self.attributes = attributes
        self.documentation = documentation
        self.cref = 'M:%s.%s.%s' % (service_name, class_name, name)

class ClassStaticMethod(Appendable):
    member_type = 'class_static_method'

    def __init__(self, service_name, class_name, name, parameters, attributes, documentation, return_type=None):
        super(ClassStaticMethod, self).__init__()
        name = Attributes.get_class_method_name(attributes)
        self.service_name = service_name
        self.class_name = class_name
        self.name = name
        self.fullname = service_name+'.'+class_name+'.'+name
        if return_type is not None:
            self.return_type = self.types.get_return_type(return_type, attributes)
        else:
            self.return_type = None
        self.parameters = [Parameter(position=i, attributes=attributes, documentation=documentation, **info)
                           for i, info in enumerate(parameters)]
        self.attributes = attributes
        self.documentation = documentation
        self.cref = 'M:%s.%s.%s' % (service_name, class_name, name)

class ClassProperty(Appendable):
    member_type = 'class_property'

    def __init__(self, service_name, class_name, name, getter=None, setter=None):
        super(ClassProperty, self).__init__()
        self.service_name = service_name
        self.class_name = class_name
        if getter is not None:
            name = Attributes.get_class_property_name(getter.attributes)
            self.type = getter.return_type
            self.documentation = getter.documentation
        else:
            name = Attributes.get_class_property_name(setter.attributes)
            self.type = setter.parameters[1].type
            self.documentation = setter.documentation
        self.name = name
        self.fullname = service_name+'.'+class_name+'.'+name
        self.getter = getter
        self.setter = setter
        self.cref = 'M:%s.%s.%s' % (service_name, class_name, name)

class Enumeration(Appendable):
    def __init__(self, service_name, name, values, documentation, sort):
        super(Enumeration, self).__init__()
        self.service_name = service_name
        self.name = name
        self.fullname = service_name+'.'+name
        values = (EnumerationValue(service_name, name, **value) for value in values)
        self.values = OrderedDict((v.name, v) for v in sorted(values, key=sort))
        self.documentation = documentation
        self.cref = 'T:%s.%s' % (service_name, name)

class EnumerationValue(Appendable):
    def __init__(self, service_name, enum_name, name, value, documentation):
        super(EnumerationValue, self).__init__()
        self.service_name = service_name
        self.enum_name = enum_name
        self.name = name
        self.fullname = service_name+'.'+enum_name+'.'+name
        self.value = value
        self.documentation = documentation
        self.cref = 'M:%s.%s.%s' % (service_name, enum_name, name)<|MERGE_RESOLUTION|>--- conflicted
+++ resolved
@@ -1,8 +1,8 @@
+import base64
 from collections import OrderedDict, defaultdict
 from krpc.attributes import Attributes
 from krpc.types import Types
 from krpc.decoder import Decoder
-import base64
 
 class Appendable(object):
 
@@ -93,24 +93,14 @@
         self.members = OrderedDict((member.name, member) for member in sorted(members, key=sort))
 
 class Parameter(Appendable):
-<<<<<<< HEAD
-    def __init__(self, name, position, type, attributes, documentation, default_value=None):
-        self.name = name
-        self.type = types.get_parameter_type(position, type, attributes)
+    def __init__(self, name, position, type, attributes, documentation, default_value=None): #pylint: disable=redefined-builtin
+        super(Parameter, self).__init__()
+        self.name = name
+        self.type = self.types.get_parameter_type(position, type, attributes)
         self.has_default_value = default_value is not None
         if default_value is not None:
             default_value = Decoder.decode(str(bytearray(base64.b64decode(default_value))), self.type)
         self.default_value = default_value
-=======
-    def __init__(self, name, position, type, attributes, documentation, default_argument=None): #pylint: disable=redefined-builtin
-        super(Parameter, self).__init__()
-        self.name = name
-        self.type = self.types.get_parameter_type(position, type, attributes)
-        self.has_default_argument = default_argument is not None
-        if default_argument is not None:
-            default_argument = Decoder.decode(str(bytearray(default_argument)), self.type)
-        self.default_argument = default_argument
->>>>>>> 396da64d
         self.documentation = documentation
 
 class Procedure(Appendable):
