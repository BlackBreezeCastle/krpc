--- conflicted
+++ resolved
@@ -149,12 +149,8 @@
     def parse_parameter_type(self, typ):
         return self.parse_type(typ)
 
-<<<<<<< HEAD
-    def parse_default_value(self, value, typ):
-=======
-    @staticmethod
-    def parse_default_argument(value, typ): #pylint: disable=unused-argument
->>>>>>> 396da64d
+    @staticmethod
+    def parse_default_value(value, typ): #pylint: disable=unused-argument
         # No default arguments in Java
         return None
 
