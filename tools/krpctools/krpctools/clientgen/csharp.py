from krpc.schema.KRPC_pb2 import Type
from krpc.types import \
    ValueType, ClassType, EnumerationType, MessageType, \
    TupleType, ListType, SetType, DictionaryType
from .generator import Generator


class CsharpGenerator(Generator):

    def __init__(self, macro_template, service, definition_files):
        super(CsharpGenerator, self).__init__(
            macro_template, service, definition_files)

    _keywords = set([
        'abstract', 'as', 'base', 'bool', 'break', 'byte', 'case', 'catch',
        'char', 'checked', 'class', 'const', 'continue', 'decimal', 'default',
        'delegate', 'do', 'double', 'else', 'enum', 'event', 'explicit',
        'extern', 'false', 'finally', 'fixed', 'float', 'for', 'foreach',
        'goto', 'if', 'implicit', 'in', 'int', 'interface', 'internal', 'is',
        'lock', 'long', 'namespace', 'new', 'null', 'object', 'operator',
        'out', 'override', 'params', 'private', 'protected', 'public',
        'readonly', 'ref', 'return', 'sbyte', 'sealed', 'short', 'sizeof',
        'stackalloc', 'static', 'string', 'struct', 'switch', 'this', 'throw',
        'true', 'try', 'typeof', 'uint', 'ulong', 'unchecked', 'unsafe',
        'ushort', 'using', 'virtual', 'void', 'volatile', 'while'
    ])

    _type_map = {
        Type.DOUBLE: 'double',
        Type.FLOAT: 'float',
        Type.SINT32: 'int',
        Type.SINT64: 'long',
        Type.UINT32: 'uint',
        Type.UINT64: 'ulong',
        Type.BOOL: 'bool',
        Type.STRING: 'string',
        Type.BYTES: 'byte[]'
    }

    def parse_name(self, name):
        if name in self._keywords:
            return '%s_' % name
        else:
            return name

    def parse_type(self, typ, interface=True):
<<<<<<< HEAD
        if isinstance(typ, ValueType):
            return self._type_map[typ.protobuf_type.code]
        elif isinstance(typ, MessageType):
            return 'global::KRPC.Schema.KRPC.%s' % typ.python_type.__name__
        elif isinstance(typ, ListType):
=======
        if isinstance(typ, krpc.types.ValueType):
            typ = typ.protobuf_type
            if typ == 'string':
                return 'String'
            elif typ == 'bytes':
                return 'byte[]'
            elif typ == 'float':
                return 'Single'
            elif typ == 'double':
                return 'Double'
            elif typ == 'bool':
                return 'Boolean'
            elif 'int' in typ:
                int_type_map = {
                    'int16': 'Int16',
                    'uint16': 'UInt16',
                    'int32': 'Int32',
                    'uint32': 'UInt32',
                    'int64': 'Int64',
                    'uint64': 'UInt64'
                }
                return int_type_map[typ]
        elif isinstance(typ, krpc.types.MessageType):
            typ = typ.protobuf_type
            if typ.startswith('KRPC.'):
                _, _, x = typ.rpartition('.')
                return 'global::KRPC.Schema.KRPC.%s' % x
            elif typ.startswith('Test.'):
                _, _, x = typ.rpartition('.')
                return 'global::Test.%s' % x
        elif isinstance(typ, krpc.types.TupleType):
            value_types = split_type_string(typ.protobuf_type[6:-1])
            return 'systemAlias::Tuple<%s>' % \
                ','.join(self.parse_type(self.types.as_type(t))
                         for t in value_types)
        elif isinstance(typ, krpc.types.ListType):
>>>>>>> ea26b64a
            if interface:
                name = 'IList'
            else:
                name = 'List'
            return 'global::System.Collections.Generic.%s<%s>' % \
                (name, self.parse_type(typ.value_type))
        elif isinstance(typ, SetType):
            if interface:
                name = 'genericCollectionsAlias::ISet'
            else:
<<<<<<< HEAD
                name = 'HashSet'
            return 'global::System.Collections.Generic.%s<%s>' % \
                (name, self.parse_type(typ.value_type))
        elif isinstance(typ, DictionaryType):
=======
                name = 'global::System.Collections.Generic.HashSet'
            return '%s<%s>' % \
                (name,
                 self.parse_type(self.types.as_type(typ.protobuf_type[4:-1])))
        elif isinstance(typ, krpc.types.DictionaryType):
>>>>>>> ea26b64a
            if interface:
                name = 'IDictionary'
            else:
                name = 'Dictionary'
            return 'global::System.Collections.Generic.%s<%s,%s>' % \
                (name, self.parse_type(typ.key_type),
                 self.parse_type(typ.value_type))
        elif isinstance(typ, TupleType):
            return 'global::System.Tuple<%s>' % \
                ','.join(self.parse_type(t) for t in typ.value_types)
        elif isinstance(typ, ClassType) or isinstance(typ, EnumerationType):
            return 'global::KRPC.Client.Services.%s.%s' % \
                (typ.protobuf_type.service, typ.protobuf_type.name)
        raise RuntimeError('Unknown type ' + typ)

    def parse_return_type(self, typ):
        if typ is None:
            return 'void'
        return self.parse_type(typ)

    def parse_parameter_type(self, typ):
        return self.parse_type(typ)

    def parse_default_value(self, value, typ):
        if isinstance(typ, ValueType) and \
           typ.protobuf_type.code == Type.STRING:
            return '"%s"' % value
        elif (isinstance(typ, ValueType) and
              typ.protobuf_type.code == Type.BOOL):
            if value:
                return 'true'
            else:
                return 'false'
        elif (isinstance(typ, ValueType) and
              typ.protobuf_type.code == Type.FLOAT):
            return str(value) + "f"
        elif isinstance(typ, ClassType) and value is None:
            return 'null'
        elif isinstance(typ, EnumerationType):
            return '(global::KRPC.Client.Services.%s.%s)%s' % \
                (typ.protobuf_type.service, typ.protobuf_type.name, value)
        elif value is None:
            return 'null'
        elif isinstance(typ, TupleType):
            values = (self.parse_default_value(x, typ.value_types[i])
                      for i, x in enumerate(value))
            return 'new %s (%s)' % \
                (self.parse_type(typ, False), ', '.join(values))
        elif isinstance(typ, ListType):
            values = (self.parse_default_value(x, typ.value_type)
                      for x in value)
            return 'new %s { %s }' % \
                (self.parse_type(typ, False), ', '.join(values))
        elif isinstance(typ, SetType):
            values = (self.parse_default_value(x, typ.value_type)
                      for x in value)
            return 'new %s { %s }' % \
                (self.parse_type(typ, False), ', '.join(values))
        elif isinstance(typ, DictionaryType):
            entries = ('{ %s, %s }' %
                       (self.parse_default_value(k, typ.key_type),
                        self.parse_default_value(v, typ.value_type))
                       for k, v in value.items())
            return 'new %s {%s}' % \
                (self.parse_type(typ, False), ', '.join(entries))
        else:
            return str(value)

    @staticmethod
    def parse_documentation(documentation):
        documentation = documentation \
            .replace('<doc>', '').replace('</doc>', '').strip()
        if documentation == '':
            return ''
        lines = ['/// '+line for line in documentation.split('\n')]
        content = '\n'.join(line.rstrip() for line in lines)
        content = content.replace('  <param', '<param')
        content = content.replace('  <returns', '<returns')
        content = content.replace('  <remarks', '<remarks')
        return content

    def generate_context_parameters(self, procedure):
        parameters = super(CsharpGenerator, self) \
            .generate_context_parameters(procedure)
        for parameter in parameters:
            if 'default_value' not in parameter:
                parameter['name_value'] = parameter['name']
                continue
            typ = parameter['type']
            default_value = parameter['default_value']
            if typ.startswith('systemAlias::Tuple') or \
               typ.startswith('global::System.Collections.Generic.IList') or \
               typ.startswith('genericCollectionsAlias::ISet') or \
               typ.startswith('global::System.Collections' +
                              '.Generic.IDictionary'):
                parameter['name_value'] = '%s ?? %s' % \
                                          (parameter['name'], default_value)
                parameter['default_value'] = 'null'
            else:
                parameter['name_value'] = parameter['name']
        return parameters

    @staticmethod
    def parse_context(context):
        return context<|MERGE_RESOLUTION|>--- conflicted
+++ resolved
@@ -44,50 +44,14 @@
             return name
 
     def parse_type(self, typ, interface=True):
-<<<<<<< HEAD
         if isinstance(typ, ValueType):
             return self._type_map[typ.protobuf_type.code]
         elif isinstance(typ, MessageType):
             return 'global::KRPC.Schema.KRPC.%s' % typ.python_type.__name__
+        elif isinstance(typ, TupleType):
+            return 'systemAlias::Tuple<%s>' % \
+                ','.join(self.parse_type(t) for t in typ.value_types)
         elif isinstance(typ, ListType):
-=======
-        if isinstance(typ, krpc.types.ValueType):
-            typ = typ.protobuf_type
-            if typ == 'string':
-                return 'String'
-            elif typ == 'bytes':
-                return 'byte[]'
-            elif typ == 'float':
-                return 'Single'
-            elif typ == 'double':
-                return 'Double'
-            elif typ == 'bool':
-                return 'Boolean'
-            elif 'int' in typ:
-                int_type_map = {
-                    'int16': 'Int16',
-                    'uint16': 'UInt16',
-                    'int32': 'Int32',
-                    'uint32': 'UInt32',
-                    'int64': 'Int64',
-                    'uint64': 'UInt64'
-                }
-                return int_type_map[typ]
-        elif isinstance(typ, krpc.types.MessageType):
-            typ = typ.protobuf_type
-            if typ.startswith('KRPC.'):
-                _, _, x = typ.rpartition('.')
-                return 'global::KRPC.Schema.KRPC.%s' % x
-            elif typ.startswith('Test.'):
-                _, _, x = typ.rpartition('.')
-                return 'global::Test.%s' % x
-        elif isinstance(typ, krpc.types.TupleType):
-            value_types = split_type_string(typ.protobuf_type[6:-1])
-            return 'systemAlias::Tuple<%s>' % \
-                ','.join(self.parse_type(self.types.as_type(t))
-                         for t in value_types)
-        elif isinstance(typ, krpc.types.ListType):
->>>>>>> ea26b64a
             if interface:
                 name = 'IList'
             else:
@@ -98,18 +62,10 @@
             if interface:
                 name = 'genericCollectionsAlias::ISet'
             else:
-<<<<<<< HEAD
-                name = 'HashSet'
-            return 'global::System.Collections.Generic.%s<%s>' % \
+                name = 'global::System.Collections.Generic.HashSet'
+            return '%s<%s>' % \
                 (name, self.parse_type(typ.value_type))
         elif isinstance(typ, DictionaryType):
-=======
-                name = 'global::System.Collections.Generic.HashSet'
-            return '%s<%s>' % \
-                (name,
-                 self.parse_type(self.types.as_type(typ.protobuf_type[4:-1])))
-        elif isinstance(typ, krpc.types.DictionaryType):
->>>>>>> ea26b64a
             if interface:
                 name = 'IDictionary'
             else:
@@ -117,9 +73,6 @@
             return 'global::System.Collections.Generic.%s<%s,%s>' % \
                 (name, self.parse_type(typ.key_type),
                  self.parse_type(typ.value_type))
-        elif isinstance(typ, TupleType):
-            return 'global::System.Tuple<%s>' % \
-                ','.join(self.parse_type(t) for t in typ.value_types)
         elif isinstance(typ, ClassType) or isinstance(typ, EnumerationType):
             return 'global::KRPC.Client.Services.%s.%s' % \
                 (typ.protobuf_type.service, typ.protobuf_type.name)
