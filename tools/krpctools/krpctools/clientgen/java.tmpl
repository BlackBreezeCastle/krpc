--- conflicted
+++ resolved
@@ -36,14 +36,10 @@
     private Connection connection;
 
     private {{ service_name }}(Connection connection) {
-<<<<<<< HEAD
-        this._connection = connection;
+        this.connection = connection;
         {% if exceptions.items() | length > 0 %}
         addExceptionTypes(connection);
         {% endif %}
-=======
-        this.connection = connection;
->>>>>>> 2b2a5143
     }
     {% for exception_name,exception in exceptions.items() %}
 
@@ -138,13 +134,8 @@
 
 {{ method.documentation | indent(width=8) }}
         @SuppressWarnings({ "unchecked" })
-<<<<<<< HEAD
         @RPCInfo(service = "{{ service_name }}", procedure = "{{ method.remote_name }}", types = _Types.class)
-        public static {{ method.return_type.name }} {{ method_name }}(Connection _connection, {{ sig_parameters(method.parameters) }}) throws RPCException
-=======
-        @RPCInfo(service = "{{ service_name }}", procedure = "{{ method.remote_name }}", returnTypeSpec = _ReturnTypeSpec.class)
-        public static {{ method.return_type.name }} {{ method_name }}(Connection connection, {{ sig_parameters(method.parameters) }}) throws RPCException, IOException
->>>>>>> 2b2a5143
+        public static {{ method.return_type.name }} {{ method_name }}(Connection connection, {{ sig_parameters(method.parameters) }}) throws RPCException
         {
 {% if method.parameters | length > 0 %}{{ args(method.parameters) | indent(width=12) }}
 {% endif %}
