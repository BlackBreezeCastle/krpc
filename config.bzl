author = 'djungelorm'
<<<<<<< HEAD
version = '0.4.0'
ksp_version = '1.2.2.1622'
=======
version = '0.3.9'
ksp_version = '1.3.0.1804'
>>>>>>> 2b2a5143
ksp_version_parts = ksp_version.split('.')

version_parts = version.partition('-')[0].split('.')
if '-' in version:
   version_parts.extend(version.partition('-')[2].split('-'))

# Python version x.y.z[+w.w]
if len(version_parts) == 3:
  python_version = '.'.join(version_parts)
else:
  python_version = '.'.join(version_parts[:3])+'+'+'.'.join(version_parts[3:])

# C# assembly version: x.y.z[.w]
assembly_version = '.'.join(version_parts[:4])

# Nuget package version: x.y.z[-buildw]
if len(version_parts) == 3:
   nuget_version = '.'.join(version_parts[:3])
else:
   nuget_version = '.'.join(version_parts[:3])+'-build'+version_parts[3]

# Lua rock version: x.y.z[.w]
lua_version = '.'.join(version_parts[:4])

# KSP-AVC versions
if len(version_parts) == 3:
   avc_version = '"MAJOR": %s, "MINOR": %s, "PATCH": %s' % (version_parts[0],version_parts[1],version_parts[2])
else:
   avc_version = '"MAJOR": %s, "MINOR": %s, "PATCH": %s, "BUILD": %s' % (version_parts[0],version_parts[1],version_parts[2],version_parts[3])
ksp_avc_version = '"MAJOR": %s, "MINOR": %s, "PATCH": %s' % (ksp_version_parts[0],ksp_version_parts[1],ksp_version_parts[2])<|MERGE_RESOLUTION|>--- conflicted
+++ resolved
@@ -1,11 +1,6 @@
 author = 'djungelorm'
-<<<<<<< HEAD
 version = '0.4.0'
-ksp_version = '1.2.2.1622'
-=======
-version = '0.3.9'
 ksp_version = '1.3.0.1804'
->>>>>>> 2b2a5143
 ksp_version_parts = ksp_version.split('.')
 
 version_parts = version.partition('-')[0].split('.')
