load('/tools/build/csharp', 'csharp_library', 'csharp_assembly_info')
load('/tools/ServiceDefinitions/build', 'service_definitions')
load('/config', 'assembly_version', 'author')

filegroup(
    name = 'KerbalAlarmClock',
    srcs = [':KRPC.KerbalAlarmClock', ':ServiceDefinitions', 'CHANGES.txt'],
    visibility = ['//:__pkg__']
)

csharp_assembly_info(
    name = 'AssemblyInfo',
    title = 'KRPC.KerbalAlarmClock',
    description = 'Kerbal Alarm Clock service for kRPC',
    version = assembly_version,
    copyright = author
)

csharp_library(
    name = 'KRPC.KerbalAlarmClock',
    srcs = glob(['src/**/*.cs']) + [':AssemblyInfo'],
    deps = [
        '//server:KRPC',
        '//service/SpaceCenter:KRPC.SpaceCenter',
        '//tools/build/ksp:Google.Protobuf',
        '//tools/build/ksp:Assembly-CSharp',
        '//tools/build/ksp:Assembly-CSharp-firstpass',
        '//tools/build/ksp:UnityEngine',
<<<<<<< HEAD
        '//tools/build/ksp:UnityEngine.UI',
        '//tools/build/ksp:TDx.TDxInput',
        '//tools/build/ksp:KSPUtil',
=======
>>>>>>> b15402ac
        '//tools/build/ksp:mscorlib',
        '//tools/build/ksp:System',
        '//tools/build/ksp:System.Core',
        '//tools/build/ksp:System.Xml',
        '//tools/build/ksp:System.Xml.Linq'
    ],
    visibility = ['//visibility:public']
)

service_definitions(
    name = 'ServiceDefinitions',
    assemblies = ['//service/SpaceCenter:KRPC.SpaceCenter', ':KRPC.KerbalAlarmClock'],
    service = 'KerbalAlarmClock',
    out = 'KRPC.KerbalAlarmClock.json',
    visibility = ['//visibility:public']
)<|MERGE_RESOLUTION|>--- conflicted
+++ resolved
@@ -26,12 +26,8 @@
         '//tools/build/ksp:Assembly-CSharp',
         '//tools/build/ksp:Assembly-CSharp-firstpass',
         '//tools/build/ksp:UnityEngine',
-<<<<<<< HEAD
         '//tools/build/ksp:UnityEngine.UI',
-        '//tools/build/ksp:TDx.TDxInput',
         '//tools/build/ksp:KSPUtil',
-=======
->>>>>>> b15402ac
         '//tools/build/ksp:mscorlib',
         '//tools/build/ksp:System',
         '//tools/build/ksp:System.Core',
