--- conflicted
+++ resolved
@@ -95,12 +95,9 @@
     <Compile Include="Services\Flight.cs" />
     <Compile Include="Services\Node.cs" />
     <Compile Include="Services\Orbit.cs" />
-<<<<<<< HEAD
-    <Compile Include="Services\Parts\ControlSurface.cs" />
-=======
     <Compile Include="Services\Parts\CargoBay.cs" />
     <Compile Include="Services\Parts\CargoBayState.cs" />
->>>>>>> cb49f98b
+    <Compile Include="Services\Parts\ControlSurface.cs" />
     <Compile Include="Services\Parts\Decoupler.cs" />
     <Compile Include="Services\Parts\DockingPort.cs" />
     <Compile Include="Services\Parts\DockingPortState.cs" />
@@ -119,11 +116,8 @@
     <Compile Include="Services\Parts\Part.cs" />
     <Compile Include="Services\Parts\Parts.cs" />
     <Compile Include="Services\Parts\Radiator.cs" />
-<<<<<<< HEAD
+    <Compile Include="Services\Parts\RadiatorState.cs" />
     <Compile Include="Services\Parts\RCS.cs" />
-=======
-    <Compile Include="Services\Parts\RadiatorState.cs" />
->>>>>>> cb49f98b
     <Compile Include="Services\Parts\ReactionWheel.cs" />
     <Compile Include="Services\Parts\ResourceConverter.cs" />
     <Compile Include="Services\Parts\ResourceConverterState.cs" />
@@ -131,11 +125,8 @@
     <Compile Include="Services\Parts\ResourceHarvesterState.cs" />
     <Compile Include="Services\Parts\Sensor.cs" />
     <Compile Include="Services\Parts\SolarPanel.cs" />
-<<<<<<< HEAD
+    <Compile Include="Services\Parts\SolarPanelState.cs" />
     <Compile Include="Services\Parts\Thruster.cs" />
-=======
-    <Compile Include="Services\Parts\SolarPanelState.cs" />
->>>>>>> cb49f98b
     <Compile Include="Services\ReferenceFrame.cs" />
     <Compile Include="Services\ResourceFlowMode.cs" />
     <Compile Include="Services\Resources.cs" />
