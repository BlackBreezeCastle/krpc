using System;
using System.Collections.Generic;
using KRPC.Continuations;
using KRPC.Service;
using KRPC.Service.Attributes;
using KRPC.SpaceCenter.ExtensionMethods;
using UnityEngine;
using Tuple2 = KRPC.Utils.Tuple<double, double>;
using Tuple3 = KRPC.Utils.Tuple<double, double, double>;
using Tuple4 = KRPC.Utils.Tuple<double, double, double, double>;

namespace KRPC.SpaceCenter.Services
{
    /// <summary>
    /// Provides functionality to interact with Kerbal Space Program. This includes controlling
    /// the active vessel, managing its resources, planning maneuver nodes and auto-piloting.
    /// </summary>
    [KRPCService (GameScene = GameScene.Flight)]
    public static class SpaceCenter
    {
        /// <summary>
        /// The currently active vessel.
        /// </summary>
        [KRPCProperty]
        public static Vessel ActiveVessel {
            get { return new Vessel (FlightGlobals.ActiveVessel); }
            set {
                FlightGlobals.SetActiveVessel (value.InternalVessel);
                throw new YieldException (new ParameterizedContinuationVoid<int> (WaitForVesselSwitch, 0));
            }
        }

        /// <summary>
        /// Wait until 10 frames after the active vessel is unpacked.
        /// </summary>
        static void WaitForVesselSwitch (int tick)
        {
            if (FlightGlobals.ActiveVessel.packed)
                throw new YieldException (new ParameterizedContinuationVoid<int> (WaitForVesselSwitch, 0));
            if (tick < 10)
                throw new YieldException (new ParameterizedContinuationVoid<int> (WaitForVesselSwitch, tick + 1));
        }

        /// <summary>
        /// A list of all the vessels in the game.
        /// </summary>
        [KRPCProperty]
        public static IList<Vessel> Vessels {
            get {
                var vessels = new List<Vessel> ();
                foreach (var vessel in FlightGlobals.Vessels) {
                    if (vessel.vesselType == global::VesselType.EVA ||
                        vessel.vesselType == global::VesselType.Flag ||
                        vessel.vesselType == global::VesselType.SpaceObject ||
                        vessel.vesselType == global::VesselType.Unknown)
                        continue;
                    vessels.Add (new Vessel (vessel));
                }
                return vessels;
            }
        }

        /// <summary>
        /// A dictionary of all celestial bodies (planets, moons, etc.) in the game,
        /// keyed by the name of the body.
        /// </summary>
        [KRPCProperty]
        public static IDictionary<string,CelestialBody> Bodies {
            get {
                var bodies = new Dictionary<string, CelestialBody> ();
                foreach (var body in FlightGlobals.Bodies)
                    bodies [body.name] = new CelestialBody (body);
                return bodies;
            }
        }

        /// <summary>
        /// The currently targeted celestial body.
        /// </summary>
        [KRPCProperty]
        public static CelestialBody TargetBody {
            get {
                var target = FlightGlobals.fetch.VesselTarget;
                return target is global::CelestialBody ? new CelestialBody (target as global::CelestialBody) : null;
            }
            set { FlightGlobals.fetch.SetVesselTarget (value == null ? null : value.InternalBody); }
        }

        /// <summary>
        /// The currently targeted vessel.
        /// </summary>
        [KRPCProperty]
        public static Vessel TargetVessel {
            get {
                var target = FlightGlobals.fetch.VesselTarget;
                return target is global::Vessel ? new Vessel (target as global::Vessel) : null;
            }
            set { FlightGlobals.fetch.SetVesselTarget (value == null ? null : value.InternalVessel); }
        }

        /// <summary>
        /// The currently targeted docking port.
        /// </summary>
        [KRPCProperty]
        public static Parts.DockingPort TargetDockingPort {
            get {
                var target = FlightGlobals.fetch.VesselTarget;
                var part = target is ModuleDockingNode ? new Parts.Part ((target as ModuleDockingNode).part) : null;
                return part != null ? new Parts.DockingPort (part) : null;
            }
            set { FlightGlobals.fetch.SetVesselTarget (value == null ? null : value.InternalPort); }
        }

        /// <summary>
        /// Clears the current target.
        /// </summary>
        [KRPCProcedure]
        public static void ClearTarget ()
        {
            FlightGlobals.fetch.SetVesselTarget (null);
        }

        /// <summary>
        /// Launch a new vessel from the VAB onto the launchpad.
        /// </summary>
        /// <param name="name">Name of the vessel's craft file.</param>
        [KRPCProcedure]
        public static void LaunchVesselFromVAB (string name)
        {
            var craft = KSPUtil.ApplicationRootPath + "saves/" + HighLogic.SaveFolder + "/Ships/VAB/" + name + ".craft";
            var crew = HighLogic.CurrentGame.CrewRoster.DefaultCrewForVessel (ConfigNode.Load (craft));
            FlightDriver.StartWithNewLaunch (craft, EditorLogic.FlagURL, "LaunchPad", crew);
            throw new YieldException (new ParameterizedContinuationVoid<int> (WaitForVesselSwitch, 0));
        }

        /// <summary>
        /// Launch a new vessel from the SPH onto the runway.
        /// </summary>
        /// <param name="name">Name of the vessel's craft file.</param>
        [KRPCProcedure]
        public static void LaunchVesselFromSPH (string name)
        {
            var craft = KSPUtil.ApplicationRootPath + "saves/" + HighLogic.SaveFolder + "/Ships/SPH/" + name + ".craft";
            var crew = HighLogic.CurrentGame.CrewRoster.DefaultCrewForVessel (ConfigNode.Load (craft));
            FlightDriver.StartWithNewLaunch (craft, EditorLogic.FlagURL, "Runway", crew);
            throw new YieldException (new ParameterizedContinuationVoid<int> (WaitForVesselSwitch, 0));
        }

        /// <summary>
<<<<<<< HEAD
        /// An object that can be used to control the camera.
        /// </summary>
        [KRPCProperty]
        public static Camera Camera {
            get { return new Camera (); }
=======
        /// Save the game with a given name.
        /// This will create a save file called <c>name.sfs</c> in the folder of the current save game.
        /// </summary>
        [KRPCProcedure]
        public static void Save (string name)
        {
            GamePersistence.SaveGame (name, HighLogic.SaveFolder, SaveMode.OVERWRITE);
        }

        /// <summary>
        /// Load the game with the given name.
        /// This will create a load a save file called <c>name.sfs</c> from the folder of the current save game.
        /// </summary>
        [KRPCProcedure]
        public static void Load (string name)
        {
            var game = GamePersistence.LoadGame (name, HighLogic.SaveFolder, true, false);
            if (game == null || game.flightState == null || !game.compatible)
                throw new ArgumentException ("Failed to load " + name);
            if (game.flightState.protoVessels.Count == 0)
                throw new ArgumentException ("Failed to load vessel id 0 from " + name);
            FlightDriver.StartAndFocusVessel (game, game.flightState.activeVesselIdx);
            throw new YieldException (new ParameterizedContinuationVoid<int> (WaitForVesselSwitch, 0));
        }

        /// <summary>
        /// Save a quicksave.
        /// </summary>
        /// <remarks>
        /// This is the same as calling <see cref="Save"/> with the name "quicksave".
        /// </remarks>
        [KRPCProcedure]
        public static void Quicksave ()
        {
            Save ("quicksave");
        }

        /// <summary>
        /// Load a quicksave.
        /// </summary>
        /// <remarks>
        /// This is the same as calling <see cref="Load"/> with the name "quicksave".
        /// </remarks>
        [KRPCProcedure]
        public static void Quickload ()
        {
            Load ("quicksave");
>>>>>>> 9f067f9b
        }

        /// <summary>
        /// The current universal time in seconds.
        /// </summary>
        [KRPCProperty]
        public static double UT {
            get { return Planetarium.GetUniversalTime (); }
        }

        /// <summary>
        /// The value of the <a href="https://en.wikipedia.org/wiki/Gravitational_constant">gravitational constant</a>
        /// G in <math>N(m/kg)^2</math>.
        /// </summary>
        [KRPCProperty]
        public static float G {
            get { return 6.673e-11f; }
        }

        /// <summary>
        /// The current time warp mode. Returns <see cref="WarpMode.None"/> if time
        /// warp is not active, <see cref="WarpMode.Rails"/> if regular "on-rails" time warp
        /// is active, or <see cref="WarpMode.Physics"/> if physical time warp is active.
        /// </summary>
        [KRPCProperty]
        public static WarpMode WarpMode {
            get {
                if (TimeWarp.CurrentRateIndex == 0)
                    return WarpMode.None;
                else if (TimeWarp.WarpMode == TimeWarp.Modes.HIGH)
                    return WarpMode.Rails;
                else
                    return WarpMode.Physics;
            }
        }

        /// <summary>
        /// The current warp rate. This is the rate at which time is passing for
        /// either on-rails or physical time warp. For example, a value of 10 means
        /// time is passing 10x faster than normal. Returns 1 if time warp is not
        /// active.
        /// </summary>
        [KRPCProperty]
        public static float WarpRate {
            get { return TimeWarp.CurrentRate; }
        }

        /// <summary>
        /// The current warp factor. This is the index of the rate at which time
        /// is passing for either regular "on-rails" or physical time warp. Returns 0
        /// if time warp is not active. When in on-rails time warp, this is equal to
        /// <see cref="RailsWarpFactor"/>, and in physics time warp, this is equal to
        /// <see cref="PhysicsWarpFactor"/>.
        /// </summary>
        [KRPCProperty]
        public static float WarpFactor {
            get { return TimeWarp.CurrentRateIndex; }
        }

        /// <summary>
        /// The time warp rate, using regular "on-rails" time warp. A value between
        /// 0 and 7 inclusive. 0 means no time warp. Returns 0 if physical time warp
        /// is active.
        ///
        /// If requested time warp factor cannot be set, it will be set to the next
        /// lowest possible value. For example, if the vessel is too close to a
        /// planet. See <a href="http://wiki.kerbalspaceprogram.com/wiki/Time_warp">
        /// the KSP wiki</a> for details.
        /// </summary>
        [KRPCProperty]
        public static int RailsWarpFactor {
            get { return WarpMode == WarpMode.Rails ? TimeWarp.CurrentRateIndex : 0; }
            set { SetWarpFactor (TimeWarp.Modes.HIGH, value.Clamp (0, MaximumRailsWarpFactor)); }
        }

        /// <summary>
        /// The physical time warp rate. A value between 0 and 3 inclusive. 0 means
        /// no time warp. Returns 0 if regular "on-rails" time warp is active.
        /// </summary>
        [KRPCProperty]
        public static int PhysicsWarpFactor {
            get { return WarpMode == WarpMode.Physics ? TimeWarp.CurrentRateIndex : 0; }
            set { SetWarpFactor (TimeWarp.Modes.LOW, value.Clamp (0, 3)); }
        }

        /// <summary>
        /// Returns <c>true</c> if regular "on-rails" time warp can be used, at the specified warp
        /// <paramref name="factor"/>. The maximum time warp rate is limited by various things,
        /// including how close the active vessel is to a planet. See
        /// <a href="http://wiki.kerbalspaceprogram.com/wiki/Time_warp">the KSP wiki</a> for details.
        /// </summary>
        /// <param name="factor">The warp factor to check.</param>
        [KRPCProcedure]
        public static bool CanRailsWarpAt (int factor = 1)
        {
            if (factor == 0)
                return true;
            // Not a valid factor
            if (factor < 0 || factor >= TimeWarp.fetch.warpRates.Length)
                return false;
            // Landed
            if (ActiveVessel.InternalVessel.LandedOrSplashed)
                return true;
            // Below altitude limit
            var altitude = ActiveVessel.InternalVessel.mainBody.GetAltitude (ActiveVessel.InternalVessel.CoM);
            var altitudeLimit = TimeWarp.fetch.GetAltitudeLimit (factor, ActiveVessel.InternalVessel.mainBody);
            if (altitude < altitudeLimit)
                return false;
            // Throttle is non-zero
            if (FlightInputHandler.state.mainThrottle > 0f)
                return false;
            return true;
        }

        /// <summary>
        /// The current maximum regular "on-rails" warp factor that can be set.
        /// A value between 0 and 7 inclusive.  See
        /// <a href="http://wiki.kerbalspaceprogram.com/wiki/Time_warp">the KSP wiki</a> for details.
        /// </summary>
        [KRPCProperty]
        public static int MaximumRailsWarpFactor {
            get {
                for (int i = TimeWarp.fetch.warpRates.Length - 1; i > 1; i--) {
                    if (CanRailsWarpAt (i))
                        return i;
                }
                return 0;
            }
        }

        /// <summary>
        /// Uses time acceleration to warp forward to a time in the future, specified
        /// by universal time <paramref name="UT"/>. This call blocks until the desired
        /// time is reached. Uses regular "on-rails" or physical time warp as appropriate.
        /// For example, physical time warp is used when the active vessel is traveling
        /// through an atmosphere. When using regular "on-rails" time warp, the warp
        /// rate is limited by <paramref name="maxRailsRate"/>, and when using physical
        /// time warp, the warp rate is limited by <paramref name="maxPhysicsRate"/>.
        /// </summary>
        /// <param name="UT">The universal time to warp to, in seconds.</param>
        /// <param name="maxRailsRate">The maximum warp rate in regular "on-rails" time warp.</param>
        /// <param name="maxPhysicsRate">The maximum warp rate in physical time warp.</param>
        /// <returns>When the time warp is complete.</returns>
        [KRPCProcedure]
        public static void WarpTo (double UT, float maxRailsRate = 100000, float maxPhysicsRate = 2)
        {
            float rate = Mathf.Clamp ((float)(UT - Planetarium.GetUniversalTime ()), 1f, maxRailsRate);

            if (CanRailsWarpAt ())
                RailsWarpAtRate (rate);
            else
                PhysicsWarpAtRate (Mathf.Min (rate, Math.Min (maxRailsRate, maxPhysicsRate)));

            if (Planetarium.GetUniversalTime () < UT)
                throw new YieldException (new ParameterizedContinuationVoid<double,float,float> (WarpTo, UT, maxRailsRate, maxPhysicsRate));
            else if (TimeWarp.CurrentRateIndex > 0) {
                SetWarpFactor (TimeWarp.Modes.HIGH, 0);
            }
        }

        static void SetWarpMode (TimeWarp.Modes mode)
        {
            if (TimeWarp.WarpMode != mode) {
                TimeWarp.fetch.Mode = mode;
                TimeWarp.SetRate (0, true);
            }
        }

        static void SetWarpFactor (TimeWarp.Modes mode, int factor)
        {
            SetWarpMode (mode);
            TimeWarp.SetRate (factor, false);
        }

        /// <summary>
        /// Warp using regular "on-rails" time warp at the given rate.
        /// </summary>
        static void RailsWarpAtRate (float rate)
        {
            SetWarpMode (TimeWarp.Modes.HIGH);
            if (rate < TimeWarp.fetch.warpRates [TimeWarp.CurrentRateIndex])
                DecreaseRailsWarp ();
            else if (TimeWarp.CurrentRateIndex + 1 < TimeWarp.fetch.warpRates.Length &&
                     rate >= TimeWarp.fetch.warpRates [TimeWarp.CurrentRateIndex + 1])
                IncreaseRailsWarp ();
        }

        /// <summary>
        /// Decrease the regular "on-rails" time warp factor.
        /// </summary>
        static void DecreaseRailsWarp ()
        {
            if (TimeWarp.WarpMode != TimeWarp.Modes.HIGH)
                throw new InvalidOperationException ("Not in on-rails time warp");
            if (TimeWarp.CurrentRateIndex > 0)
                TimeWarp.SetRate (TimeWarp.CurrentRateIndex - 1, false);
        }

        /// <summary>
        /// Increase the regular "on-rails" time warp factor.
        /// </summary>
        static void IncreaseRailsWarp ()
        {
            if (TimeWarp.WarpMode != TimeWarp.Modes.HIGH)
                throw new InvalidOperationException ("Not in on-rails time warp");
            // Check if we're already warping at the maximum rate
            if (TimeWarp.CurrentRateIndex >= MaximumRailsWarpFactor)
                return;
            // Check that the previous rate update has taken effect
            float currentRate = TimeWarp.fetch.warpRates [TimeWarp.CurrentRateIndex];
            if (Math.Abs (currentRate - TimeWarp.CurrentRate) > 0.01)
                return;
            // Increase the rate
            TimeWarp.SetRate (TimeWarp.CurrentRateIndex + 1, false);
        }

        /// <summary>
        /// Warp using physics time warp at the given rate.
        /// </summary>
        static void PhysicsWarpAtRate (float rate)
        {
            SetWarpMode (TimeWarp.Modes.LOW);
            if (rate < TimeWarp.fetch.physicsWarpRates [TimeWarp.CurrentRateIndex])
                DecreasePhysicsWarp ();
            else if (TimeWarp.CurrentRateIndex + 1 < TimeWarp.fetch.physicsWarpRates.Length &&
                     rate >= TimeWarp.fetch.physicsWarpRates [TimeWarp.CurrentRateIndex + 1])
                IncreasePhysicsWarp ();
        }

        /// <summary>
        /// Decrease the physics time warp factor.
        /// </summary>
        static void DecreasePhysicsWarp ()
        {
            if (TimeWarp.WarpMode != TimeWarp.Modes.LOW)
                throw new InvalidOperationException ("Not in physical time warp");
            if (TimeWarp.CurrentRateIndex > 0)
                TimeWarp.SetRate (TimeWarp.CurrentRateIndex - 1, false);
        }

        /// <summary>
        /// Decrease the physics time warp factor.
        /// </summary>
        static void IncreasePhysicsWarp ()
        {
            if (TimeWarp.WarpMode != TimeWarp.Modes.LOW)
                throw new InvalidOperationException ("Not in physical time warp");
            // Check if we're already warping at the maximum rate
            if (TimeWarp.CurrentRateIndex + 1 >= TimeWarp.fetch.physicsWarpRates.Length)
                return;
            // Check that the previous rate update has taken effect
            var currentRate = TimeWarp.fetch.physicsWarpRates [TimeWarp.CurrentRateIndex];
            if (Math.Abs (currentRate - TimeWarp.CurrentRate) > 0.01)
                return;
            // Increase the rate
            TimeWarp.SetRate (TimeWarp.CurrentRateIndex + 1, false);
        }

        /// <summary>
        /// Converts a position vector from one reference frame to another.
        /// </summary>
        /// <param name="position">Position vector in reference frame <paramref name="from"/>.</param>
        /// <param name="from">The reference frame that the position vector is in.</param>
        /// <param name="to">The reference frame to covert the position vector to.</param>
        /// <returns>The corresponding position vector in reference frame <paramref name="to"/>.</returns>
        [KRPCProcedure]
        public static Tuple3 TransformPosition (Tuple3 position, ReferenceFrame from, ReferenceFrame to)
        {
            return to.PositionFromWorldSpace (from.PositionToWorldSpace (position.ToVector ())).ToTuple ();
        }

        /// <summary>
        /// Converts a direction vector from one reference frame to another.
        /// </summary>
        /// <param name="direction">Direction vector in reference frame <paramref name="from"/>.</param>
        /// <param name="from">The reference frame that the direction vector is in.</param>
        /// <param name="to">The reference frame to covert the direction vector to.</param>
        /// <returns>The corresponding direction vector in reference frame <paramref name="to"/>.</returns>
        [KRPCProcedure]
        public static Tuple3 TransformDirection (Tuple3 direction, ReferenceFrame from, ReferenceFrame to)
        {
            return to.DirectionFromWorldSpace (from.DirectionToWorldSpace (direction.ToVector ())).ToTuple ();
        }

        /// <summary>
        /// Converts a rotation from one reference frame to another.
        /// </summary>
        /// <param name="rotation">Rotation in reference frame <paramref name="from"/>.</param>
        /// <param name="from">The reference frame that the rotation is in.</param>
        /// <param name="to">The corresponding rotation in reference frame <paramref name="to"/>.</param>
        /// <returns>The corresponding rotation in reference frame <paramref name="to"/>.</returns>
        [KRPCProcedure]
        public static Tuple4 TransformRotation (Tuple4 rotation, ReferenceFrame from, ReferenceFrame to)
        {
            return to.RotationFromWorldSpace (from.RotationToWorldSpace (rotation.ToQuaternion ())).ToTuple ();
        }

        /// <summary>
        /// Converts a velocity vector (acting at the specified position vector) from one
        /// reference frame to another. The position vector is required to take the
        /// relative angular velocity of the reference frames into account.
        /// </summary>
        /// <param name="position">Position vector in reference frame <paramref name="from"/>.</param>
        /// <param name="velocity">Velocity vector in reference frame <paramref name="from"/>.</param>
        /// <param name="from">The reference frame that the position and velocity vectors are in.</param>
        /// <param name="to">The reference frame to covert the velocity vector to.</param>
        /// <returns>The corresponding velocity in reference frame <paramref name="to"/>.</returns>
        [KRPCProcedure]
        public static Tuple3 TransformVelocity (Tuple3 position, Tuple3 velocity, ReferenceFrame from, ReferenceFrame to)
        {
            var worldPosition = from.PositionToWorldSpace (position.ToVector ());
            var worldVelocity = from.VelocityToWorldSpace (position.ToVector (), velocity.ToVector ());
            return to.VelocityFromWorldSpace (worldPosition, worldVelocity).ToTuple ();
        }

        /// <summary>
        /// Whether <a href="http://forum.kerbalspaceprogram.com/index.php?/topic/19321-105-ferram-aerospace-research-v01557-johnson-21816/">Ferram Aerospace Research</a> is installed.
        /// </summary>
        [KRPCProperty]
        public static bool FARAvailable {
            get { return ExternalAPI.FAR.IsAvailable; }
        }

        /// <summary>
        /// Whether <a href="http://forum.kerbalspaceprogram.com/index.php?/topic/75245-11-remotetech-v1610-2016-04-12/">RemoteTech</a> is installed.
        /// </summary>
        [KRPCProperty]
        public static bool RemoteTechAvailable {
            get { return ExternalAPI.RemoteTech.IsAvailable; }
        }

        /// <summary>
        /// Draw a direction vector on the active vessel.
        /// </summary>
        /// <param name="direction">Direction to draw the line in.</param>
        /// <param name="referenceFrame">Reference frame that the direction is in.</param>
        /// <param name="color">The color to use for the line, as an RGB color.</param>
        /// <param name="length">The length of the line. Defaults to 10.</param>
        [KRPCProcedure]
        public static void DrawDirection (Tuple3 direction, ReferenceFrame referenceFrame, Tuple3 color, float length = 10f)
        {
            DrawAddon.AddDirection (direction.ToVector (), referenceFrame, color, length);
        }

        /// <summary>
        /// Draw a line.
        /// </summary>
        /// <param name="start">Position of the start of the line.</param>
        /// <param name="end">Position of the end of the line.</param>
        /// <param name="referenceFrame">Reference frame that the position are in.</param>
        /// <param name="color">The color to use for the line, as an RGB color.</param>
        [KRPCProcedure]
        public static void DrawLine (Tuple3 start, Tuple3 end, ReferenceFrame referenceFrame, Tuple3 color)
        {
            DrawAddon.AddLine (start.ToVector (), end.ToVector (), referenceFrame, color);
        }

        /// <summary>
        /// Remove all directions and lines currently being drawn.
        /// </summary>
        [KRPCProcedure]
        public static void ClearDrawing ()
        {
            DrawAddon.ClearDrawing ();
        }
    }
}<|MERGE_RESOLUTION|>--- conflicted
+++ resolved
@@ -147,13 +147,6 @@
         }
 
         /// <summary>
-<<<<<<< HEAD
-        /// An object that can be used to control the camera.
-        /// </summary>
-        [KRPCProperty]
-        public static Camera Camera {
-            get { return new Camera (); }
-=======
         /// Save the game with a given name.
         /// This will create a save file called <c>name.sfs</c> in the folder of the current save game.
         /// </summary>
@@ -201,7 +194,14 @@
         public static void Quickload ()
         {
             Load ("quicksave");
->>>>>>> 9f067f9b
+        }
+
+        /// <summary>
+        /// An object that can be used to control the camera.
+        /// </summary>
+        [KRPCProperty]
+        public static Camera Camera {
+            get { return new Camera (); }
         }
 
         /// <summary>
