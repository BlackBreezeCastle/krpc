using System.Collections.Generic;
using System.Linq;
using KRPC.Service.Attributes;
using KRPC.Utils;
using KRPC.SpaceCenter.ExtensionMethods;
using Tuple3 = KRPC.Utils.Tuple<double, double, double>;
using Tuple4 = KRPC.Utils.Tuple<double, double, double, double>;
using System;
using CompoundParts;

namespace KRPC.SpaceCenter.Services.Parts
{
    /// <summary>
    /// Instances of this class represents a part. A vessel is made of multiple parts.
    /// Instances can be obtained by various methods in <see cref="Parts"/>.
    /// </summary>
    [KRPCClass (Service = "SpaceCenter")]
    public sealed class Part : Equatable<Part>
    {
        readonly uint partFlightId;

        internal Part (global::Part part)
        {
            this.partFlightId = part.flightID;
        }

        /// <summary>
        /// Check if the parts are equal.
        /// </summary>
        public override bool Equals (Part obj)
        {
            return partFlightId == obj.partFlightId;
        }

        /// <summary>
        /// Hash the part.
        /// </summary>
        public override int GetHashCode ()
        {
            return partFlightId.GetHashCode ();
        }

        /// <summary>
        /// The KSP part.
        /// </summary>
        public global::Part InternalPart {
            get { return FlightGlobals.FindPartByID (partFlightId); }
        }

        /// <summary>
        /// Internal name of the part, as used in
        /// <a href="http://wiki.kerbalspaceprogram.com/wiki/CFG_File_Documentation">part cfg files</a>.
        /// For example "Mark1-2Pod".
        /// </summary>
        [KRPCProperty]
        public string Name {
            get { return InternalPart.partInfo.name; }
        }

        /// <summary>
        /// Title of the part, as shown when the part is right clicked in-game. For example "Mk1-2 Command Pod".
        /// </summary>
        [KRPCProperty]
        public string Title {
            get { return InternalPart.partInfo.title; }
        }

        /// <summary>
        /// The cost of the part, in units of funds.
        /// </summary>
        [KRPCProperty]
        public double Cost {
            get { return InternalPart.partInfo.cost; }
        }

        /// <summary>
        /// The vessel that contains this part.
        /// </summary>
        [KRPCProperty]
        public Vessel Vessel {
            get { return new Vessel (InternalPart.vessel); }
        }

        /// <summary>
        /// The parts parent. Returns <c>null</c> if the part does not have a parent.
        /// This, in combination with <see cref="Part.Children"/>, can be used to traverse the vessels parts tree.
        /// </summary>
        [KRPCProperty]
        public Part Parent {
            get { return InternalPart.parent == null ? null : new Part (InternalPart.parent); }
        }

        /// <summary>
        /// The parts children. Returns an empty list if the part has no children.
        /// This, in combination with <see cref="Part.Parent"/>, can be used to traverse the vessels parts tree.
        /// </summary>
        [KRPCProperty]
        public IList<Part> Children {
            get { return InternalPart.children.Select (p => new Part (p)).ToList (); }
        }

        /// <summary>
        /// Whether the part is axially attached to its parent, i.e. on the top
        /// or bottom of its parent. If the part has no parent, returns <c>false</c>.
        /// </summary>
        [KRPCProperty]
        public bool AxiallyAttached {
            get { return InternalPart.parent == null || InternalPart.attachMode == AttachModes.STACK; }
        }

        /// <summary>
        /// Whether the part is radially attached to its parent, i.e. on the side of its parent.
        /// If the part has no parent, returns <c>false</c>.
        /// </summary>
        [KRPCProperty]
        public bool RadiallyAttached {
            get { return InternalPart.parent != null && InternalPart.attachMode == AttachModes.SRF_ATTACH; }
        }

        /// <summary>
        /// The stage in which this part will be activated. Returns -1 if the part is not activated by staging.
        /// </summary>
        [KRPCProperty]
        public int Stage {
            get { return InternalPart.hasStagingIcon ? InternalPart.inverseStage : -1; }
        }

        /// <summary>
        /// The stage in which this part will be decoupled. Returns -1 if the part is never decoupled from the vessel.
        /// </summary>
        [KRPCProperty]
        public int DecoupleStage {
            get { return InternalPart.DecoupledAt (); }
        }

        /// <summary>
        /// Whether the part is <a href="http://wiki.kerbalspaceprogram.com/wiki/Massless_part">massless</a>.
        /// </summary>
        [KRPCProperty]
        public bool Massless {
            get { return InternalPart.physicalSignificance == global::Part.PhysicalSignificance.NONE; }
        }

        /// <summary>
        /// The current mass of the part, including resources it contains, in kilograms.
        /// Returns zero if the part is massless.
        /// </summary>
        [KRPCProperty]
        public double Mass {
            get { return Massless ? 0f : (InternalPart.mass + InternalPart.GetResourceMass ()) * 1000f; }
        }

        /// <summary>
        /// The mass of the part, not including any resources it contains, in kilograms. Returns zero if the part is massless.
        /// </summary>
        [KRPCProperty]
        public double DryMass {
            get { return Massless ? 0f : InternalPart.mass * 1000f; }
        }

        /// <summary>
        /// Whether the part is shielded from the exterior of the vessel, for example by a fairing.
        /// </summary>
        [KRPCProperty]
        public bool Shielded {
            get { return InternalPart.ShieldedFromAirstream; }
        }

        /// <summary>
        /// The dynamic pressure acting on the part, in Pascals.
        /// </summary>
        [KRPCProperty]
        public float DynamicPressure {
            get { return (float)InternalPart.dynamicPressurekPa * 1000f; }
        }

        /// <summary>
        /// The impact tolerance of the part, in meters per second.
        /// </summary>
        [KRPCProperty]
        public double ImpactTolerance {
            get { return InternalPart.crashTolerance; }
        }

        /// <summary>
        /// Temperature of the part, in Kelvin.
        /// </summary>
        [KRPCProperty]
        public double Temperature {
            get { return InternalPart.temperature; }
        }

        /// <summary>
        /// Temperature of the skin of the part, in Kelvin.
        /// </summary>
        [KRPCProperty]
        public double SkinTemperature {
            get { return InternalPart.skinTemperature; }
        }

        /// <summary>
        /// Maximum temperature that the part can survive, in Kelvin.
        /// </summary>
        [KRPCProperty]
        public double MaxTemperature {
            get { return InternalPart.maxTemp; }
        }

        /// <summary>
        /// Maximum temperature that the skin of the part can survive, in Kelvin.
        /// </summary>
        [KRPCProperty]
        public double MaxSkinTemperature {
            get { return InternalPart.skinMaxTemp; }
        }

        /// <summary>
        /// A measure of how much energy it takes to increase the internal temperature of the part, in Joules per Kelvin.
        /// </summary>
        [KRPCProperty]
        public float ThermalMass {
            get { return (float)InternalPart.thermalMass / 1000f; }
        }

        /// <summary>
        /// A measure of how much energy it takes to increase the skin temperature of the part, in Joules per Kelvin.
        /// </summary>
        [KRPCProperty]
        public float ThermalSkinMass {
            get { return (float)InternalPart.skinThermalMass / 1000f; }
        }

        /// <summary>
        /// A measure of how much energy it takes to increase the temperature of the resources contained in the part, in Joules per Kelvin.
        /// </summary>
        [KRPCProperty]
        public float ThermalResourceMass {
            get { return (float)InternalPart.resourceThermalMass / 1000f; }
        }

        /// <summary>
        /// The rate at which heat energy is begin generated by the part.
        /// For example, some engines generate heat by combusting fuel.
        /// Measured in energy per unit time, or power, in Watts.
        /// A positive value means the part is gaining heat energy, and negative means it is losing heat energy.
        /// </summary>
        [KRPCProperty]
        public float ThermalInternalFlux {
            get { return (float)InternalPart.thermalInternalFluxPrevious / 1000f; }
        }

        /// <summary>
        /// The rate at which heat energy is conducting into or out of the part via contact with other parts.
        /// Measured in energy per unit time, or power, in Watts.
        /// A positive value means the part is gaining heat energy, and negative means it is losing heat energy.
        /// </summary>
        [KRPCProperty]
        public float ThermalConductionFlux {
            get { return (float)InternalPart.thermalConductionFlux / 1000f; }
        }

        /// <summary>
        /// The rate at which heat energy is convecting into or out of the part from the surrounding atmosphere.
        /// Measured in energy per unit time, or power, in Watts.
        /// A positive value means the part is gaining heat energy, and negative means it is losing heat energy.
        /// </summary>
        [KRPCProperty]
        public float ThermalConvectionFlux {
            get { return (float)InternalPart.thermalConvectionFlux / 1000f; }
        }

        /// <summary>
        /// The rate at which heat energy is radiating into or out of the part from the surrounding environment.
        /// Measured in energy per unit time, or power, in Watts.
        /// A positive value means the part is gaining heat energy, and negative means it is losing heat energy.
        /// </summary>
        [KRPCProperty]
        public float ThermalRadiationFlux {
            get { return (float)InternalPart.thermalRadiationFlux / 1000f; }
        }

        /// <summary>
        /// The rate at which heat energy is transferring between the part's skin and its internals.
        /// Measured in energy per unit time, or power, in Watts.
        /// A positive value means the part's internals are gaining heat energy,
        /// and negative means its skin is gaining heat energy.
        /// </summary>
        [KRPCProperty]
        public float ThermalSkinToInternalFlux {
            get { return (float)InternalPart.skinToInternalFlux / 1000f; }
        }

        /// <summary>
        /// A <see cref="Resources"/> object for the part.
        /// </summary>
        [KRPCProperty]
        public Resources Resources {
            get { return new Resources (InternalPart); }
        }

        /// <summary>
        /// Whether this part is crossfeed capable.
        /// </summary>
        [KRPCProperty]
        public bool Crossfeed {
            get { return InternalPart.fuelCrossFeed; }
        }

        /// <summary>
        /// Whether this part is a fuel line.
        /// </summary>
        [KRPCProperty]
        public bool IsFuelLine {
            get { return InternalPart.HasModule<CModuleFuelLine> (); }
        }

        /// <summary>
        /// The parts that are connected to this part via fuel lines, where the direction of the fuel line is into this part.
        /// </summary>
        [KRPCProperty]
        public IList<Part> FuelLinesFrom {
            get {
                if (IsFuelLine)
                    throw new ArgumentException ("Part is a fuel line");
                return InternalPart.fuelLookupTargets.Select (x => new Part (x.parent)).ToList ();
            }
        }

        /// <summary>
        /// The parts that are connected to this part via fuel lines, where the direction of the fuel line is out of this part.
        /// </summary>
        [KRPCProperty]
        public IList<Part> FuelLinesTo {
            get {
                if (IsFuelLine)
                    throw new ArgumentException ("Part is a fuel line");
                var result = new List<global::Part> ();
                foreach (var otherPart in InternalPart.vessel.parts) {
                    foreach (var target in otherPart.fuelLookupTargets.Select (x => x.parent)) {
                        if (target.flightID == partFlightId)
                            result.Add (otherPart);
                    }
                }
                return result.Select (x => new Part (x)).ToList ();
            }
        }

        /// <summary>
        /// The modules for this part.
        /// </summary>
        [KRPCProperty]
        public IList<Module> Modules {
            get {
                IList<Module> modules = new List<Module> ();
                foreach (PartModule partModule in InternalPart.Modules)
                    modules.Add (new Module (this, partModule));
                return modules;
            }
        }

<<<<<<< HEAD
        internal bool IsControlSurface {
            get { return InternalPart.HasModule<ModuleControlSurface> (); }
        }

        internal bool IsDecoupler {
            get { return InternalPart.HasModule<ModuleDecouple> () || InternalPart.HasModule<ModuleAnchoredDecoupler> (); }
        }

        internal bool IsDockingPort {
            get { return InternalPart.HasModule<ModuleDockingNode> (); }
        }

        internal bool IsResourceConverter {
            get { return InternalPart.HasModule<ModuleResourceConverter> (); }
        }

        internal bool IsResourceHarvester {
            get { return InternalPart.HasModule<ModuleResourceHarvester> (); }
        }

        internal bool IsEngine {
            get { return InternalPart.HasModule<ModuleEngines> (); }
        }

        internal bool IsLandingGear {
            get { return InternalPart.HasModule<ModuleLandingGear> (); }
        }

        internal bool IsLandingLeg {
            get { return InternalPart.HasModule<ModuleLandingLeg> (); }
        }

        internal bool IsLaunchClamp {
            get { return InternalPart.HasModule<global::LaunchClamp> (); }
        }

        internal bool IsLight {
            get { return InternalPart.HasModule<ModuleLight> (); }
        }

        internal bool IsParachute {
            get { return InternalPart.HasModule<ModuleParachute> (); }
        }

        internal bool IsRadiator {
            get { return InternalPart.HasModule<ModuleDeployableRadiator> (); }
        }

        internal bool IsRCS {
            get { return InternalPart.HasModule<ModuleRCS> (); }
        }

        internal bool IsReactionWheel {
            get { return InternalPart.HasModule<ModuleReactionWheel> (); }
        }

        internal bool IsSensor {
            get { return InternalPart.HasModule<ModuleEnviroSensor> (); }
        }

        internal bool IsSolarPanel {
            get { return InternalPart.HasModule<ModuleDeployableSolarPanel> (); }
=======
        /// <summary>
        /// A <see cref="CargoBay"/> if the part is a cargo bay, otherwise <c>null</c>.
        /// </summary>
        [KRPCProperty]
        public CargoBay CargoBay {
            get { return CargoBay.Is (this) ? new CargoBay (this) : null; }
>>>>>>> cb49f98b
        }

        /// <summary>
        /// A <see cref="ControlSurface"/> if the part is an aerodynamic control surface, otherwise <c>null</c>.
        /// </summary>
        [KRPCProperty]
        public ControlSurface ControlSurface {
            get { return IsControlSurface ? new ControlSurface (this) : null; }
        }

        /// <summary>
        /// A <see cref="Decoupler"/> if the part is a decoupler, otherwise <c>null</c>.
        /// </summary>
        [KRPCProperty]
        public Decoupler Decoupler {
            get { return Decoupler.Is (this) ? new Decoupler (this) : null; }
        }

        /// <summary>
        /// A <see cref="DockingPort"/> if the part is a docking port, otherwise <c>null</c>.
        /// </summary>
        [KRPCProperty]
        public DockingPort DockingPort {
            get { return DockingPort.Is (this) ? new DockingPort (this) : null; }
        }

        /// <summary>
        /// An <see cref="Engine"/> if the part is an engine, otherwise <c>null</c>.
        /// </summary>
        [KRPCProperty]
        public Engine Engine {
            get { return Engine.Is (this) ? new Engine (this) : null; }
        }

        /// <summary>
        /// A <see cref="Fairing"/> if the part is a fairing, otherwise <c>null</c>.
        /// </summary>
        [KRPCProperty]
        public Fairing Fairing {
            get { return Fairing.Is (this) ? new Fairing (this) : null; }
        }

        /// <summary>
        /// An <see cref="Intake"/> if the part is an intake, otherwise <c>null</c>.
        /// </summary>
        /// <remarks>
        /// This includes any part that generates thrust. This covers many different types of engine,
        /// including liquid fuel rockets, solid rocket boosters and jet engines.
        /// For RCS thrusters see <see cref="RCS"/>.
        /// </remarks>
        [KRPCProperty]
        public Intake Intake {
            get { return Intake.Is (this) ? new Intake (this) : null; }
        }

        /// <summary>
        /// A <see cref="LandingGear"/> if the part is a landing gear , otherwise <c>null</c>.
        /// </summary>
        [KRPCProperty]
        public LandingGear LandingGear {
            get { return LandingGear.Is (this) ? new LandingGear (this) : null; }
        }

        /// <summary>
        /// A <see cref="LandingLeg"/> if the part is a landing leg, otherwise <c>null</c>.
        /// </summary>
        [KRPCProperty]
        public LandingLeg LandingLeg {
            get { return LandingLeg.Is (this) ? new LandingLeg (this) : null; }
        }

        /// <summary>
        /// A <see cref="LaunchClamp"/> if the part is a launch clamp, otherwise <c>null</c>.
        /// </summary>
        [KRPCProperty]
        public LaunchClamp LaunchClamp {
            get { return LaunchClamp.Is (this) ? new LaunchClamp (this) : null; }
        }

        /// <summary>
        /// A <see cref="Light"/> if the part is a light, otherwise <c>null</c>.
        /// </summary>
        [KRPCProperty]
        public Light Light {
            get { return Light.Is (this) ? new Light (this) : null; }
        }

        /// <summary>
        /// A <see cref="Parachute"/> if the part is a parachute, otherwise <c>null</c>.
        /// </summary>
        [KRPCProperty]
        public Parachute Parachute {
            get { return Parachute.Is (this) ? new Parachute (this) : null; }
        }

        /// <summary>
        /// A <see cref="Radiator"/> if the part is a radiator, otherwise <c>null</c>.
        /// </summary>
        [KRPCProperty]
        public Radiator Radiator {
            get { return Radiator.Is (this) ? new Radiator (this) : null; }
        }

        /// <summary>
        /// A <see cref="RCS"/> if the part is an RCS block/thruster, otherwise <c>null</c>.
        /// </summary>
        [KRPCProperty]
        public RCS RCS {
            get { return IsRCS ? new RCS (this) : null; }
        }

        /// <summary>
        /// A <see cref="ReactionWheel"/> if the part is a reaction wheel, otherwise <c>null</c>.
        /// </summary>
        [KRPCProperty]
        public ReactionWheel ReactionWheel {
            get { return ReactionWheel.Is (this) ? new ReactionWheel (this) : null; }
        }

        /// <summary>
        /// A <see cref="ResourceConverter"/> if the part is a resource converter, otherwise <c>null</c>.
        /// </summary>
        [KRPCProperty]
        public ResourceConverter ResourceConverter {
            get { return ResourceConverter.Is (this) ? new ResourceConverter (this) : null; }
        }

        /// <summary>
        /// A <see cref="ResourceHarvester"/> if the part is a resource harvester, otherwise <c>null</c>.
        /// </summary>
        [KRPCProperty]
        public ResourceHarvester ResourceHarvester {
            get { return ResourceHarvester.Is (this) ? new ResourceHarvester (this) : null; }
        }

        /// <summary>
        /// A <see cref="Sensor"/> if the part is a sensor, otherwise <c>null</c>.
        /// </summary>
        [KRPCProperty]
        public Sensor Sensor {
            get { return Sensor.Is (this) ? new Sensor (this) : null; }
        }

        /// <summary>
        /// A <see cref="SolarPanel"/> if the part is a solar panel, otherwise <c>null</c>.
        /// </summary>
        [KRPCProperty]
        public SolarPanel SolarPanel {
            get { return SolarPanel.Is (this) ? new SolarPanel (this) : null; }
        }

        /// <summary>
        /// The position of the part in the given reference frame.
        /// </summary>
        /// <remarks>
        /// This is a fixed position in the part, defined by the parts model.
        /// It s not necessarily the same as the parts center of mass.
        /// Use <see cref="CenterOfMass"/> to get the parts center of mass.
        /// </remarks>
        /// <param name="referenceFrame"></param>
        [KRPCMethod]
        public Tuple3 Position (ReferenceFrame referenceFrame)
        {
            return referenceFrame.PositionFromWorldSpace (InternalPart.transform.position).ToTuple ();
        }

        /// <summary>
        /// The position of the parts center of mass in the given reference frame.
        /// If the part is physicsless, this is equivalent to <see cref="Position"/>.
        /// </summary>
        /// <param name="referenceFrame"></param>
        [KRPCMethod]
        public Tuple3 CenterOfMass (ReferenceFrame referenceFrame)
        {
            return referenceFrame.PositionFromWorldSpace (InternalPart.CenterOfMass ()).ToTuple ();
        }

        /// <summary>
        /// The direction of the part in the given reference frame.
        /// </summary>
        /// <param name="referenceFrame"></param>
        [KRPCMethod]
        public Tuple3 Direction (ReferenceFrame referenceFrame)
        {
            return referenceFrame.DirectionFromWorldSpace (InternalPart.transform.up).ToTuple ();
        }

        /// <summary>
        /// The velocity of the part in the given reference frame.
        /// </summary>
        /// <param name="referenceFrame"></param>
        [KRPCMethod]
        public Tuple3 Velocity (ReferenceFrame referenceFrame)
        {
            return referenceFrame.VelocityFromWorldSpace (InternalPart.transform.position, InternalPart.orbit.GetVel ()).ToTuple ();
        }

        /// <summary>
        /// The rotation of the part in the given reference frame.
        /// </summary>
        /// <param name="referenceFrame"></param>
        [KRPCMethod]
        public Tuple4 Rotation (ReferenceFrame referenceFrame)
        {
            return referenceFrame.RotationToWorldSpace (InternalPart.transform.rotation).ToTuple ();
        }

        /// <summary>
        /// The reference frame that is fixed relative to this part, and centered on a fixed position within the part, defined by the parts model.
        /// <list type="bullet">
        /// <item><description>The origin is at the position of the part, as returned by <see cref="Position"/>.</description></item>
        /// <item><description>The axes rotate with the part.</description></item>
        /// <item><description>The x, y and z axis directions depend on the design of the part.</description></item>
        /// </list>
        /// </summary>
        /// <remarks>
        /// For docking port parts, this reference frame is not necessarily equivalent to the reference frame
        /// for the docking port, returned by <see cref="DockingPort.ReferenceFrame"/>.
        /// </remarks>
        [KRPCProperty]
        public ReferenceFrame ReferenceFrame {
            get { return ReferenceFrame.Object (InternalPart); }
        }

        /// <summary>
        /// The reference frame that is fixed relative to this part, and centered on its center of mass.
        /// <list type="bullet">
        /// <item><description>The origin is at the center of mass of the part, as returned by <see cref="CenterOfMass"/>.</description></item>
        /// <item><description>The axes rotate with the part.</description></item>
        /// <item><description>The x, y and z axis directions depend on the design of the part.</description></item>
        /// </list>
        /// </summary>
        /// <remarks>
        /// For docking port parts, this reference frame is not necessarily equivalent to the reference frame
        /// for the docking port, returned by <see cref="DockingPort.ReferenceFrame"/>.
        /// </remarks>
        [KRPCProperty]
        public ReferenceFrame CenterOfMassReferenceFrame {
            get { return ReferenceFrame.ObjectCenterOfMass (InternalPart); }
        }
    }
}<|MERGE_RESOLUTION|>--- conflicted
+++ resolved
@@ -358,77 +358,12 @@
             }
         }
 
-<<<<<<< HEAD
-        internal bool IsControlSurface {
-            get { return InternalPart.HasModule<ModuleControlSurface> (); }
-        }
-
-        internal bool IsDecoupler {
-            get { return InternalPart.HasModule<ModuleDecouple> () || InternalPart.HasModule<ModuleAnchoredDecoupler> (); }
-        }
-
-        internal bool IsDockingPort {
-            get { return InternalPart.HasModule<ModuleDockingNode> (); }
-        }
-
-        internal bool IsResourceConverter {
-            get { return InternalPart.HasModule<ModuleResourceConverter> (); }
-        }
-
-        internal bool IsResourceHarvester {
-            get { return InternalPart.HasModule<ModuleResourceHarvester> (); }
-        }
-
-        internal bool IsEngine {
-            get { return InternalPart.HasModule<ModuleEngines> (); }
-        }
-
-        internal bool IsLandingGear {
-            get { return InternalPart.HasModule<ModuleLandingGear> (); }
-        }
-
-        internal bool IsLandingLeg {
-            get { return InternalPart.HasModule<ModuleLandingLeg> (); }
-        }
-
-        internal bool IsLaunchClamp {
-            get { return InternalPart.HasModule<global::LaunchClamp> (); }
-        }
-
-        internal bool IsLight {
-            get { return InternalPart.HasModule<ModuleLight> (); }
-        }
-
-        internal bool IsParachute {
-            get { return InternalPart.HasModule<ModuleParachute> (); }
-        }
-
-        internal bool IsRadiator {
-            get { return InternalPart.HasModule<ModuleDeployableRadiator> (); }
-        }
-
-        internal bool IsRCS {
-            get { return InternalPart.HasModule<ModuleRCS> (); }
-        }
-
-        internal bool IsReactionWheel {
-            get { return InternalPart.HasModule<ModuleReactionWheel> (); }
-        }
-
-        internal bool IsSensor {
-            get { return InternalPart.HasModule<ModuleEnviroSensor> (); }
-        }
-
-        internal bool IsSolarPanel {
-            get { return InternalPart.HasModule<ModuleDeployableSolarPanel> (); }
-=======
         /// <summary>
         /// A <see cref="CargoBay"/> if the part is a cargo bay, otherwise <c>null</c>.
         /// </summary>
         [KRPCProperty]
         public CargoBay CargoBay {
             get { return CargoBay.Is (this) ? new CargoBay (this) : null; }
->>>>>>> cb49f98b
         }
 
         /// <summary>
@@ -436,7 +371,7 @@
         /// </summary>
         [KRPCProperty]
         public ControlSurface ControlSurface {
-            get { return IsControlSurface ? new ControlSurface (this) : null; }
+            get { return ControlSurface.Is (this) ? new ControlSurface (this) : null; }
         }
 
         /// <summary>
@@ -537,7 +472,7 @@
         /// </summary>
         [KRPCProperty]
         public RCS RCS {
-            get { return IsRCS ? new RCS (this) : null; }
+            get { return RCS.Is (this) ? new RCS (this) : null; }
         }
 
         /// <summary>
