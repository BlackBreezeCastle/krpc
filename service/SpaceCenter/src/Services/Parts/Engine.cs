--- conflicted
+++ resolved
@@ -40,12 +40,9 @@
             engines.Add (engine);
             multiModeEngine = null;
             gimbal = part.InternalPart.Module<ModuleGimbal> ();
-<<<<<<< HEAD
             if (engine == null)
                 throw new ArgumentException ("Part does not have a ModuleEngines PartModule");
             Thrusters = Enumerable.Range (0, engine.thrustTransforms.Count).Select (i => new Thruster (part, engine, gimbal, i)).ToList ();
-=======
->>>>>>> 72d323e7
         }
 
         /// <summary>
