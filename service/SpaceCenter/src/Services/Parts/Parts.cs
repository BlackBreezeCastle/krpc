--- conflicted
+++ resolved
@@ -209,17 +209,6 @@
         }
 
         /// <summary>
-<<<<<<< HEAD
-=======
-        /// A list of all landing legs attached to the vessel.
-        /// </summary>
-        [KRPCProperty]
-        public IList<LandingLeg> LandingLegs {
-            get { return All.Where (part => LandingLeg.Is (part)).Select (part => new LandingLeg (part)).ToList (); }
-        }
-
-        /// <summary>
->>>>>>> f99f315b
         /// A list of all launch clamps attached to the vessel.
         /// </summary>
         [KRPCProperty]
