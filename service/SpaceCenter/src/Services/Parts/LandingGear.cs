using System;
using KRPC.Service.Attributes;
using KRPC.Utils;
using KRPC.SpaceCenter.ExtensionMethods;

namespace KRPC.SpaceCenter.Services.Parts
{
    /// <summary>
<<<<<<< HEAD
    /// See <see cref="LandingGear.State"/>.
    /// </summary>
    [KRPCEnum (Service = "SpaceCenter")]
    public enum LandingGearState
    {
        /// <summary>
        /// Landing gear is fully deployed.
        /// </summary>
        Deployed,
        /// <summary>
        /// Landing gear is fully retracted.
        /// </summary>
        Retracted,
        /// <summary>
        /// Landing gear is being deployed.
        /// </summary>
        Deploying,
        /// <summary>
        /// Landing gear is being retracted.
        /// </summary>
        Retracting,
        /// <summary>
        /// Landing gear is broken.
        /// </summary>
        Broken
    }

    /// <summary>
=======
>>>>>>> f99f315b
    /// Obtained by calling <see cref="Part.LandingGear"/>.
    /// </summary>
    [KRPCClass (Service = "SpaceCenter")]
    public sealed class LandingGear : Equatable<LandingGear>
    {
        readonly Part part;
<<<<<<< HEAD
        readonly ModuleWheels.ModuleWheelDeployment deployment;
        readonly ModuleWheels.ModuleWheelDamage damage;
=======
        readonly ModuleLandingGear gear;
        readonly ModuleAdvancedLandingGear advGear;
        readonly ModuleLandingGearFixed fixedGear;

        internal static bool Is (Part part)
        {
            return
                part.InternalPart.HasModule<ModuleLandingGear> () ||
                part.InternalPart.HasModule<ModuleAdvancedLandingGear> () ||
                part.InternalPart.HasModule<ModuleLandingGearFixed> ();
        }
>>>>>>> f99f315b

        internal LandingGear (Part part)
        {
            this.part = part;
<<<<<<< HEAD
            deployment = part.InternalPart.Module<ModuleWheels.ModuleWheelDeployment> ();
            damage = part.InternalPart.Module<ModuleWheels.ModuleWheelDamage> ();
            if (deployment == null || damage == null)
                throw new ArgumentException ("Part does not have a ModuleWheelDeployment and ModuleWheelDamage PartModules");
=======
            gear = part.InternalPart.Module<ModuleLandingGear> ();
            advGear = part.InternalPart.Module<ModuleAdvancedLandingGear> ();
            fixedGear = part.InternalPart.Module<ModuleLandingGearFixed> ();
            if (gear == null && advGear == null && fixedGear == null)
                throw new ArgumentException ("Part is not landing gear");
>>>>>>> f99f315b
        }

        /// <summary>
        /// Check the landing gear are equal.
        /// </summary>
        public override bool Equals (LandingGear obj)
        {
<<<<<<< HEAD
            return part == obj.part && deployment == obj.deployment && damage == obj.damage;
=======
            return part == obj.part && gear == obj.gear && advGear == obj.advGear && fixedGear == obj.fixedGear;
>>>>>>> f99f315b
        }

        /// <summary>
        /// Hash the landing gear.
        /// </summary>
        public override int GetHashCode ()
        {
<<<<<<< HEAD
            return part.GetHashCode () ^ deployment.GetHashCode () ^ damage.GetHashCode ();
=======
            int hash = part.GetHashCode ();
            if (gear != null)
                hash ^= gear.GetHashCode ();
            if (advGear != null)
                hash ^= advGear.GetHashCode ();
            if (fixedGear != null)
                hash ^= fixedGear.GetHashCode ();
            return hash;
>>>>>>> f99f315b
        }

        /// <summary>
        /// The part object for this landing gear.
        /// </summary>
        [KRPCProperty]
        public Part Part {
            get { return part; }
        }

        /// <summary>
        /// Whether the landing gear is deployable.
        /// </summary>
        [KRPCProperty]
        public bool Deployable {
            get { return fixedGear == null; }
        }

        /// <summary>
        /// Gets the current state of the landing gear.
        /// </summary>
        /// <remarks>
        /// Fixed landing gear are always deployed.
        /// </remarks>
        [KRPCProperty]
        public LandingGearState State {
            get {
<<<<<<< HEAD
                throw new NotImplementedException ();
=======
                if (gear != null) {
                    switch (gear.gearState) {
                    case ModuleLandingGear.GearStates.DEPLOYED:
                        return LandingGearState.Deployed;
                    case ModuleLandingGear.GearStates.RETRACTED:
                        return LandingGearState.Retracted;
                    case ModuleLandingGear.GearStates.DEPLOYING:
                        return LandingGearState.Deploying;
                    case ModuleLandingGear.GearStates.RETRACTING:
                        return LandingGearState.Retracting;
                    }
                } else if (advGear != null) {
                    switch (advGear.gearState) {
                    case ModuleAdvancedLandingGear.GearStates.DEPLOYED:
                        return LandingGearState.Deployed;
                    case ModuleAdvancedLandingGear.GearStates.RETRACTED:
                        return LandingGearState.Retracted;
                    case ModuleAdvancedLandingGear.GearStates.DEPLOYING:
                        return LandingGearState.Deploying;
                    case ModuleAdvancedLandingGear.GearStates.RETRACTING:
                        return LandingGearState.Retracting;
                    }
                } else if (fixedGear != null) {
                    return LandingGearState.Deployed;
                }
                throw new ArgumentException ("Unknown landing gear state");
>>>>>>> f99f315b
            }
        }

        /// <summary>
        /// Whether the landing gear is deployed.
        /// </summary>
        /// <remarks>
        /// Fixed landing gear are always deployed.
        /// Returns an error if you try to deploy fixed landing gear.
        /// </remarks>
        [KRPCProperty]
        public bool Deployed {
            get { return State == LandingGearState.Deployed; }
            set {
<<<<<<< HEAD
                throw new NotImplementedException ();
=======
                if (fixedGear != null)
                    throw new InvalidOperationException ("Gear is not deployable");
                if (gear != null && value)
                    gear.LowerLandingGear ();
                else if (gear != null && !value)
                    gear.RaiseLandingGear ();
                else if (advGear != null && value)
                    advGear.LowerLandingGear ();
                else if (advGear != null && !value)
                    advGear.RaiseLandingGear ();
>>>>>>> f99f315b
            }
        }
    }
}<|MERGE_RESOLUTION|>--- conflicted
+++ resolved
@@ -6,75 +6,29 @@
 namespace KRPC.SpaceCenter.Services.Parts
 {
     /// <summary>
-<<<<<<< HEAD
-    /// See <see cref="LandingGear.State"/>.
-    /// </summary>
-    [KRPCEnum (Service = "SpaceCenter")]
-    public enum LandingGearState
-    {
-        /// <summary>
-        /// Landing gear is fully deployed.
-        /// </summary>
-        Deployed,
-        /// <summary>
-        /// Landing gear is fully retracted.
-        /// </summary>
-        Retracted,
-        /// <summary>
-        /// Landing gear is being deployed.
-        /// </summary>
-        Deploying,
-        /// <summary>
-        /// Landing gear is being retracted.
-        /// </summary>
-        Retracting,
-        /// <summary>
-        /// Landing gear is broken.
-        /// </summary>
-        Broken
-    }
-
-    /// <summary>
-=======
->>>>>>> f99f315b
     /// Obtained by calling <see cref="Part.LandingGear"/>.
     /// </summary>
     [KRPCClass (Service = "SpaceCenter")]
     public sealed class LandingGear : Equatable<LandingGear>
     {
         readonly Part part;
-<<<<<<< HEAD
         readonly ModuleWheels.ModuleWheelDeployment deployment;
         readonly ModuleWheels.ModuleWheelDamage damage;
-=======
-        readonly ModuleLandingGear gear;
-        readonly ModuleAdvancedLandingGear advGear;
-        readonly ModuleLandingGearFixed fixedGear;
 
         internal static bool Is (Part part)
         {
             return
-                part.InternalPart.HasModule<ModuleLandingGear> () ||
-                part.InternalPart.HasModule<ModuleAdvancedLandingGear> () ||
-                part.InternalPart.HasModule<ModuleLandingGearFixed> ();
+                part.InternalPart.HasModule<ModuleWheels.ModuleWheelDeployment> () ||
+                part.InternalPart.HasModule<ModuleWheels.ModuleWheelDamage> ();
         }
->>>>>>> f99f315b
 
         internal LandingGear (Part part)
         {
             this.part = part;
-<<<<<<< HEAD
             deployment = part.InternalPart.Module<ModuleWheels.ModuleWheelDeployment> ();
             damage = part.InternalPart.Module<ModuleWheels.ModuleWheelDamage> ();
             if (deployment == null || damage == null)
                 throw new ArgumentException ("Part does not have a ModuleWheelDeployment and ModuleWheelDamage PartModules");
-=======
-            gear = part.InternalPart.Module<ModuleLandingGear> ();
-            advGear = part.InternalPart.Module<ModuleAdvancedLandingGear> ();
-            fixedGear = part.InternalPart.Module<ModuleLandingGearFixed> ();
-            if (gear == null && advGear == null && fixedGear == null)
-                throw new ArgumentException ("Part is not landing gear");
->>>>>>> f99f315b
         }
 
         /// <summary>
@@ -82,11 +36,7 @@
         /// </summary>
         public override bool Equals (LandingGear obj)
         {
-<<<<<<< HEAD
             return part == obj.part && deployment == obj.deployment && damage == obj.damage;
-=======
-            return part == obj.part && gear == obj.gear && advGear == obj.advGear && fixedGear == obj.fixedGear;
->>>>>>> f99f315b
         }
 
         /// <summary>
@@ -94,18 +44,7 @@
         /// </summary>
         public override int GetHashCode ()
         {
-<<<<<<< HEAD
             return part.GetHashCode () ^ deployment.GetHashCode () ^ damage.GetHashCode ();
-=======
-            int hash = part.GetHashCode ();
-            if (gear != null)
-                hash ^= gear.GetHashCode ();
-            if (advGear != null)
-                hash ^= advGear.GetHashCode ();
-            if (fixedGear != null)
-                hash ^= fixedGear.GetHashCode ();
-            return hash;
->>>>>>> f99f315b
         }
 
         /// <summary>
@@ -133,36 +72,7 @@
         [KRPCProperty]
         public LandingGearState State {
             get {
-<<<<<<< HEAD
                 throw new NotImplementedException ();
-=======
-                if (gear != null) {
-                    switch (gear.gearState) {
-                    case ModuleLandingGear.GearStates.DEPLOYED:
-                        return LandingGearState.Deployed;
-                    case ModuleLandingGear.GearStates.RETRACTED:
-                        return LandingGearState.Retracted;
-                    case ModuleLandingGear.GearStates.DEPLOYING:
-                        return LandingGearState.Deploying;
-                    case ModuleLandingGear.GearStates.RETRACTING:
-                        return LandingGearState.Retracting;
-                    }
-                } else if (advGear != null) {
-                    switch (advGear.gearState) {
-                    case ModuleAdvancedLandingGear.GearStates.DEPLOYED:
-                        return LandingGearState.Deployed;
-                    case ModuleAdvancedLandingGear.GearStates.RETRACTED:
-                        return LandingGearState.Retracted;
-                    case ModuleAdvancedLandingGear.GearStates.DEPLOYING:
-                        return LandingGearState.Deploying;
-                    case ModuleAdvancedLandingGear.GearStates.RETRACTING:
-                        return LandingGearState.Retracting;
-                    }
-                } else if (fixedGear != null) {
-                    return LandingGearState.Deployed;
-                }
-                throw new ArgumentException ("Unknown landing gear state");
->>>>>>> f99f315b
             }
         }
 
@@ -177,20 +87,7 @@
         public bool Deployed {
             get { return State == LandingGearState.Deployed; }
             set {
-<<<<<<< HEAD
                 throw new NotImplementedException ();
-=======
-                if (fixedGear != null)
-                    throw new InvalidOperationException ("Gear is not deployable");
-                if (gear != null && value)
-                    gear.LowerLandingGear ();
-                else if (gear != null && !value)
-                    gear.RaiseLandingGear ();
-                else if (advGear != null && value)
-                    advGear.LowerLandingGear ();
-                else if (advGear != null && !value)
-                    advGear.RaiseLandingGear ();
->>>>>>> f99f315b
             }
         }
     }
