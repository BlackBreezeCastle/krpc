using System;
using KRPC.SpaceCenter.Services;
using UnityEngine;

namespace KRPC.SpaceCenter.Utils
{
    /// <summary>
    /// Controller that aims to get the vessel to rotate with a target rotational velocity.
    /// </summary>
    class RotationRateController
    {
        Guid vesselId;
        public readonly PIDController pid = new PIDController ();

        public RotationRateController (global::Vessel vessel)
        {
            this.vesselId = vessel.id;
        }

        public ReferenceFrame ReferenceFrame { get; set; }

        public Vector3 Target { get; set; }

        public Vector3 Error {
            get {
<<<<<<< HEAD
                var velocity = ReferenceFrame.AngularVelocityFromWorldSpace (-vessel.angularVelocity);
=======
                var vessel = FlightGlobalsExtensions.GetVesselById (vesselId);
                var velocity = ReferenceFrame.AngularVelocityFromWorldSpace (-vessel.rigidbody.angularVelocity);
>>>>>>> 561620fa
                var error = Target - velocity;
                var pitchAxis = ReferenceFrame.DirectionFromWorldSpace (ReferenceFrame.Object (vessel).DirectionToWorldSpace (Vector3.right));
                var yawAxis = ReferenceFrame.DirectionFromWorldSpace (ReferenceFrame.Object (vessel).DirectionToWorldSpace (Vector3.forward));
                var rollAxis = ReferenceFrame.DirectionFromWorldSpace (vessel.ReferenceTransform.up);
                var pitch = Vector3.Dot (error, pitchAxis);
                var yaw = Vector3.Dot (error, yawAxis);
                var roll = Vector3.Dot (error, rollAxis);
                return new Vector3 (pitch, yaw, roll);
            }
        }

        public void Update (PilotAddon.ControlInputs state)
        {
            var output = pid.Update (Error, Target, -1f, 1f);
            state.Pitch = output.x;
            state.Yaw = output.y;
            state.Roll = output.z;
        }
    }
}<|MERGE_RESOLUTION|>--- conflicted
+++ resolved
@@ -23,12 +23,8 @@
 
         public Vector3 Error {
             get {
-<<<<<<< HEAD
+                var vessel = FlightGlobalsExtensions.GetVesselById (vesselId);
                 var velocity = ReferenceFrame.AngularVelocityFromWorldSpace (-vessel.angularVelocity);
-=======
-                var vessel = FlightGlobalsExtensions.GetVesselById (vesselId);
-                var velocity = ReferenceFrame.AngularVelocityFromWorldSpace (-vessel.rigidbody.angularVelocity);
->>>>>>> 561620fa
                 var error = Target - velocity;
                 var pitchAxis = ReferenceFrame.DirectionFromWorldSpace (ReferenceFrame.Object (vessel).DirectionToWorldSpace (Vector3.right));
                 var yawAxis = ReferenceFrame.DirectionFromWorldSpace (ReferenceFrame.Object (vessel).DirectionToWorldSpace (Vector3.forward));
