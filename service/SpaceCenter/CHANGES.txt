v0.3.6
 * Fix value returned by Orbit.Inclination (#301)
<<<<<<< HEAD
 * An error is now thrown when Autopilot.ReferenceFrame is set to a reference frame that rotates with the vessel
=======
 * Fix issues with Part.DecoupleStage (#307)
>>>>>>> 20048bb5
 * Add Part.AddForce, Part.InstantaneousFource and Force class for exerting arbitrary forces on parts (#287)

v0.3.5
 * Improved AutoPilot that auto-tunes itself based on the vessels available torque and moment of inertia (#289)
 * Add Resources.Enabled to enable/disable all of the resources in a part or stage at once (#283)
 * Add Vessel.Recoverable and Vessel.Recover() (#277)
 * Add SpaceCenter.LaunchableVessels to get a list of names of launchable vessels (#278)
 * Add SpaceCenter.LaunchVessel so that, for example, rockets built in the VAB can be launched from the runway (#278)
 * Rename Engine.Propellants to Engine.PropellantNames
 * Add Propellant class, obtained using Engine.Propellants property
 * Add Experiment and ScienceData classes for interacting with science experiments
 * Fix angular velocity for vessel reference frames
 * Fix Engine.AvailableThrust so that it returns 0 if the vessel is not active
 * Make ReferenceFrame type, underlying object and its transform accessible via public properties (#290)

v0.3.4
 * Move drawing functionality into new Drawing service (#253)
 * Add Light.Color
 * Add RPCs for setting PartModule fields: Module.ResetField, SetFieldInt, SetFieldFloat and SetFieldString

v0.3.3
 * Add AvailableTorque properties to vessels, reaction wheels, RCS, engines and control surfaces
 * Rename ReactionWheel.Torque to ReactionWheel.MaxTorque
 * Fix Vessel.MomentOfInertia - use custom inertia tensor calculations to avoid issues with KSPs Vessel.MoI and Vessel.findLocalMoI
 * Move RemoteTech functionality to separate RemoteTech service

v0.3.2
 * Fix Control.SpeedMode (#258)

v0.3.0
 * Support for KSP 1.1
 * Add camera controls (note: rotation and zooming of the IVA camera is not yet supported)
 * Add saving and loading games using SpaceCenter.Save, Load, Quicksave and Quickload (#247)
 * Add ResourceTransfer object
 * Add Resource objects, representing an individual resource stored in a part
 * Add Vessel.MomentOfInertia, Add Vessel.InteriaTensor and Part.InertiaTensor
 * Add Vessel.Torque and Vessel.ReactionWheelTorque
 * Merged ReactionWheel.PitchTorque, YawTorque and RollTorque into a single ReactionWheel.Torque method
 * Add Part.CenterOfMass and Part.CenterOfMassReferenceFrame
 * Add Part.Shielded and Part.DynamicPressure
 * Add RCS objects.
 * Add Thruster objects, which represent individual rocket nozzels or RCS thrusters.
 * Added ControlSurface objects.
 * DockingPort.Undock() now returns the newly created vessel, instead of the 'undocked vessel'
 * DockingPort.Undock() now throws an exception (instead of returning null) if the port is not docked
 * Return newly created vessels from Decoupler.Decouple() (#214)
 * Removed Vessel.Target, as this functionality is provided by SpaceCenter.TargetVessel (#206)
 * Change autopilot so that the target reference frame, direction and roll are cleared when the client disconnects and the autopilot is engaged (#248)
 * Removed LandingLegState.Repairing
 * Added LandingGearState.Broken
 * Fix bug where Engine.HasFuel requires the engine to be throttled up
 * Fix bug with vessel center of mass calculations (#218)

v0.2.3
 * Add support for engine mode switching (#219)
 * Engine.GimbalLimit and GimbalLocked now return an error if the engine is not gimballed
 * Add cargo bays, fairings and intakes
 * Add support for fixed and 'advanced' langing gear to LandingGear class
 * Add support for 'active' (non-deployable) radiators to Radiator class (#156)
 * Remove Part.ExternalTemperature (#206,#174)
 * Fix units returned by thermal mass and flux methods in Part class (#174)
 * Fix null pointer exception in autopilot when switching scenes (#220)
 * Fix bug with translation inputs in Control class (#223)

v0.2.2
 * Add Part.IsFuelLine
 * Fix bug with Part.FuelLinesTo (#193)
 * Part.FuelLinesTo and FuelLinesFrom now return an error if called on a fuel line part
 * Fix bugs with equality testing of objects. For example, vessel and part objects now persist correctly when reverting to launch (#201,#210)
 * Fix array index out of range error in SpaceCenter.WarpTo (#169)
 * Fix bug with vessel's surface velocity reference frame (#194)

v0.2.1
 * Fix Orbit.Speed always returning 0
 * Add CelestialBody.SurfaceHeight, BedrockHeight, MSLPosition, SurfacePosition, BedrockPosition (#186)

v0.2.0
 * Fix SpaceCenter.HorizontalSpeed calculation
 * Added support for resource harvesters and converters (#166,#182)
 * Fix bug with Flight.SideslipAngle (#189)

v0.1.12
 * Built for KSP 1.0.5

v0.1.11
 * Rename maxRate parameter in SpaceCenter.WarpTo to maxRailsRate
 * Add more thermal properties to Part class (for new thermal model in KSP 1.0.3) (#155)
 * Add Comms.HasLocalControl
 * Add Control.SASMode (identical to AutoPilot.SASMode)
 * Change control behaviour: now shared amongst clients, and cleared when all
   clients that set a control have disconnected
 * Fix setting the throttle with RemoteTech enabled and no connection
 * Rewrite AutoPilot to use a tunable PID controller (#75)
 * Add setting of SpaceCenter.ActiveVessel to allow switching vessels (#95)
 * Add SpaceCenter.LaunchVesselFromVAB and SpaceCenter.LaunchVesselFromSPH (#95)
 * Update aero methods to use FAR 0.15 if available

v0.1.10
 * KSP 1.0.4 support (#151)
 * Add more time warp functionality: SpaceCenter.WarpMode, WarpRate, WarpFactor,
   RailsWarpFactor, PhysicsWarpFactor, CanRailsWarpAt and MaximumRailsWarpFactor (#134)
 * Implement physical time warp for SpaceCenter.WarpTo (#137)
 * Add support for radiator parts (#154)
 * Fix Vessel.Thrust, Engine.Thrust and Engine.AvailableThrust when engines have no fuel (#146)
 * Add Resoures.FlowMode
 * Add ability to control vessels other than the active one, when they are within physics range (#61)
 * Add SpaceCenter.DrawLine to draw arbitrary lines (#150)
 * Rename SpaceCenter.ClearDirections to SpaceCenter.ClearDrawing

v0.1.9
 * Fix bug with combined specific impulse calculations (#117)
 * Add Engine.PropellantRatios (#118)
 * Combined VesselResources and PartResources classes into a single Resources class
 * Add Resources.Density

v0.1.8
 * Add Engine.MaxVacuumThrust
 * Add Engine.Throttle
 * Add Engine.GimbalLimit
 * Add Vessel.MaxVacuumThrust
 * Clean up float/double types (#113)
 * Remove Vessel.CrossSectionalArea
 * Remove CelestialBody.AtmospherePressure, AtmosphereDensity,
   AtmosphereScaleHeight, AtmosphereMaxAltitude, AtmospherePressureAt, AtmosphereDensityAt
 * Add CelestialBody.AtmosphereDepth and HasAtmosphericOxygen

v0.1.7
 * Add AutoPilot.SAS, SASMode and SpeedMode (#94)
 * Update AutoPilot.Error to also return SAS error (#94)
 * Change return types of Vessel.Mass, DryMass, CrossSectionalArea, SpecificImpulse to float
 * Changes to thrust functions Vessel.Thrust, AvailableThrust and MaxThrust (#103)
 * Changes to thrust functions Engine.Thrust, Engine.AvailableThrust and MaxThrust (#103)
 * Fix orientation of docking port reference frames
 * Rename Engine.Activated to Engine.Active to match other parts

v0.1.6
 * Parts
 * Targeting of vessels, bodies and docking ports
 * Remove Orbit.ReferenceFrame
 * Fix AutoPilot.Error and add AutoPilot.RollError (#98)

v0.1.5
 * Add SpaceCenter.DrawDirection and ClearDirections for visual debugging
 * Add Vessel.Comms to interact with RemoteTech
 * Add Control.WheelThrottle and WheelSteering
 * Change Control.ActivateNextStage to return a list of jettisoned vessels
 * Add Flight.Longitude and Latitude
 * Rename Flight.NormalNeg to AntiNormal and Flight.RadialNeg to AntiRadial (#90)
 * Add FAR functionality to Vessel.Flight
 * Fix Body.AtmospherePressureAt and AtmosphereDensityAt when there is no atmosphere
 * Add Vessel.SurfaceVelocityReferenceFrame
 * Add Node.OrbitalReferenceFrame
 * Add Node.RemainingBurnVector
 * Fix lots of reference frame bugs
 * Remove Vessel.NonRotatingReferenceFrame
 * Remove Body.SurfaceReferenceFrame
 * Change default reference frame to Vessel.SurfaceReferenceFrame for Vessel.Flight and
   AutoPilot methods
 * Add wait parameter to AutoPilot methods
 * AutoPilot and Control inputs reset to 0 when the client that requested them disconnects
 * Change AutoPilot to set SAS to false when it's disengaged

v0.1.4
 * Major refactoring of reference frames (#66)
 * Add Control.Nodes (#53)
 * Add Body.AtmosphereDensity (#52)
 * Add CelestialBody.AtmospherePressureAt and AtmosphereDensityAt
 * Add Vessel.Mass and DryMass (#51)
 * Add Vessel.CrossSectionalArea, DragCoefficient and Drag
 * Add Vessel.Thrust and SpecificImpulse
 * Add Orbit.Period, MeanAnomalyAtEpoch and Epoch
 * Change altitude properties to have sensible names (#62)
 * Improvements to Control.Node class (#48)
 * Fix argument type in Conrol.AddNode (#59)
 * Fix bug with Vessel.HorizontalSpeed (#67)

v0.1.3
 * Add SpaceCenter.Vessels
 * Add SpaceCenter.Bodies
 * Remove SpaceCenter.Body
 * Add SpaceCenter.G
 * Add CelestialBody.Satellites
 * Add Orbit.Radius
 * Add Orbit.Speed
 * Add Orbit.TimeToSOIChange
 * Add Orbit.NextOrbit
 * Add Node.Orbit
 * Add Control.CurrentStage
 * Resources.Names now returns a list of resource names
 * Add support for abort and 0 action groups
 * Rename Flight.Altitude to Flight.TrueAltitude
 * Rename Flight.TrueAltitude to Flight.AbsoluteAltitude
 * Add Flight.SurfaceAltitude
 * Add Flight.Elevation
 * Fix bug with Node.Vector returning a vector in the wrong vector space
 * Improvements to Resources class

v0.1.2
 * Include reference frame velocity in orbital direction vectors
 * Remove ReferenceFrame.SurfaceVelocity and ReferenceFrame.TargetVelocity
 * Change default reference frames for Vessel.Flight() and AutoPilot functions
   to ReferenceFrame.Orbital
 * Use Pa instead of kPa for atmospheric pressure

v0.1.1
 * Add new functionality to SpaceCenter service

v0.1.0
 * Initial pre-release<|MERGE_RESOLUTION|>--- conflicted
+++ resolved
@@ -1,10 +1,7 @@
 v0.3.6
  * Fix value returned by Orbit.Inclination (#301)
-<<<<<<< HEAD
  * An error is now thrown when Autopilot.ReferenceFrame is set to a reference frame that rotates with the vessel
-=======
  * Fix issues with Part.DecoupleStage (#307)
->>>>>>> 20048bb5
  * Add Part.AddForce, Part.InstantaneousFource and Force class for exerting arbitrary forces on parts (#287)
 
 v0.3.5
