v0.2.3
<<<<<<< HEAD
 * Vessel object additions:
   * MomentOfInertia - MoI of the vessel around it's CoM in the pitch/yaw/roll axes
   * InteriaTensor - inertia tensor for the vessel
   * Torque - available torque around the CoM in the pitch/yaw/roll axes
   * ReactionWheelTorque - available torque from reaction wheels
   * RCSTorque - available torque from RCS
   * EngineTorque - available torque from gimballed engines
   * ControlSurfaceTorque - available torque from aerodynamic control surfaces
 * Part object additions:
   * CenterOfMass - center of mass of the part
   * InertiaTensor - inertia tensor for the part
 * Added Thruster objects:
   * Represents, for example a rocket nozzel or RCS thruster
   * Can be used to get the position and direction of thrust
 * Engine object additions:
   * Thrusters - list of thrusters that make up the engine (e.g. corresponds to individual rocket nozzels)
   * GimbalRotation - current rotation of the gimbal (if any)
 * Added RCS objects:
   * Active - is it active?
   * Thrusters - a list of Thruster objects, one for each RCS nozzel
   * And others
 * ReactionWheel object changes:
   * Combined ReactionWheel.PitchTorque, YawTorque and RollTorque into a single Torque method
 * Fix bug with vessel center of mass calculations (#218)
=======
 * Fix bug with translation inputs in Control class (#223)
>>>>>>> fcb2090e

v0.2.2
 * Add Part.IsFuelLine
 * Fix bug with Part.FuelLinesTo (#193)
 * Part.FuelLinesTo and FuelLinesFrom now return an error if called on a fuel line part
 * Fix bugs with equality testing of objects. For example, vessel and part objects now persist correctly when reverting to launch (#201,#210)
 * Fix array index out of range error in SpaceCenter.WarpTo (#169)
 * Fix bug with vessel's surface velocity reference frame (#194)

v0.2.1
 * Fix Orbit.Speed always returning 0
 * Add CelestialBody.SurfaceHeight, BedrockHeight, MSLPosition, SurfacePosition, BedrockPosition (#186)

v0.2.0
 * Fix SpaceCenter.HorizontalSpeed calculation
 * Added support for resource harvesters and converters (#166,#182)
 * Fix bug with Flight.SideslipAngle (#189)

v0.1.12
 * Built for KSP 1.0.5

v0.1.11
 * Rename maxRate parameter in SpaceCenter.WarpTo to maxRailsRate
 * Add more thermal properties to Part class (for new thermal model in KSP 1.0.3) (#155)
 * Add Comms.HasLocalControl
 * Add Control.SASMode (identical to AutoPilot.SASMode)
 * Change control behaviour: now shared amongst clients, and cleared when all
   clients that set a control have disconnected
 * Fix setting the throttle with RemoteTech enabled and no connection
 * Rewrite AutoPilot to use a tunable PID controller (#75)
 * Add setting of SpaceCenter.ActiveVessel to allow switching vessels (#95)
 * Add SpaceCenter.LaunchVesselFromVAB and SpaceCenter.LaunchVesselFromSPH (#95)
 * Update aero methods to use FAR 0.15 if available

v0.1.10
 * KSP 1.0.4 support (#151)
 * Add more time warp functionality: SpaceCenter.WarpMode, WarpRate, WarpFactor,
   RailsWarpFactor, PhysicsWarpFactor, CanRailsWarpAt and MaximumRailsWarpFactor (#134)
 * Implement physical time warp for SpaceCenter.WarpTo (#137)
 * Add support for radiator parts (#154)
 * Fix Vessel.Thrust, Engine.Thrust and Engine.AvailableThrust when engines have no fuel (#146)
 * Add Resoures.FlowMode
 * Add ability to control vessels other than the active one, when they are within physics range (#61)
 * Add SpaceCenter.DrawLine to draw arbitrary lines (#150)
 * Rename SpaceCenter.ClearDirections to SpaceCenter.ClearDrawing

v0.1.9
 * Fix bug with combined specific impulse calculations (#117)
 * Add Engine.PropellantRatios (#118)
 * Combined VesselResources and PartResources classes into a single Resources class
 * Add Resources.Density

v0.1.8
 * Add Engine.MaxVacuumThrust
 * Add Engine.Throttle
 * Add Engine.GimbalLimit
 * Add Vessel.MaxVacuumThrust
 * Clean up float/double types (#113)
 * Remove Vessel.CrossSectionalArea
 * Remove CelestialBody.AtmospherePressure, AtmosphereDensity,
   AtmosphereScaleHeight, AtmosphereMaxAltitude, AtmospherePressureAt, AtmosphereDensityAt
 * Add CelestialBody.AtmosphereDepth and HasAtmosphericOxygen

v0.1.7
 * Add AutoPilot.SAS, SASMode and SpeedMode (#94)
 * Update AutoPilot.Error to also return SAS error (#94)
 * Change return types of Vessel.Mass, DryMass, CrossSectionalArea, SpecificImpulse to float
 * Changes to thrust functions Vessel.Thrust, AvailableThrust and MaxThrust (#103)
 * Changes to thrust functions Engine.Thrust, Engine.AvailableThrust and MaxThrust (#103)
 * Fix orientation of docking port reference frames
 * Rename Engine.Activated to Engine.Active to match other parts

v0.1.6
 * Parts
 * Targeting of vessels, bodies and docking ports
 * Remove Orbit.ReferenceFrame
 * Fix AutoPilot.Error and add AutoPilot.RollError (#98)

v0.1.5
 * Add SpaceCenter.DrawDirection and ClearDirections for visual debugging
 * Add Vessel.Comms to interact with RemoteTech
 * Add Control.WheelThrottle and WheelSteering
 * Change Control.ActivateNextStage to return a list of jettisoned vessels
 * Add Flight.Longitude and Latitude
 * Rename Flight.NormalNeg to AntiNormal and Flight.RadialNeg to AntiRadial (#90)
 * Add FAR functionality to Vessel.Flight
 * Fix Body.AtmospherePressureAt and AtmosphereDensityAt when there is no atmosphere
 * Add Vessel.SurfaceVelocityReferenceFrame
 * Add Node.OrbitalReferenceFrame
 * Add Node.RemainingBurnVector
 * Fix lots of reference frame bugs
 * Remove Vessel.NonRotatingReferenceFrame
 * Remove Body.SurfaceReferenceFrame
 * Change default reference frame to Vessel.SurfaceReferenceFrame for Vessel.Flight and
   AutoPilot methods
 * Add wait parameter to AutoPilot methods
 * AutoPilot and Control inputs reset to 0 when the client that requested them disconnects
 * Change AutoPilot to set SAS to false when it's disengaged

v0.1.4
 * Major refactoring of reference frames (#66)
 * Add Control.Nodes (#53)
 * Add Body.AtmosphereDensity (#52)
 * Add CelestialBody.AtmospherePressureAt and AtmosphereDensityAt
 * Add Vessel.Mass and DryMass (#51)
 * Add Vessel.CrossSectionalArea, DragCoefficient and Drag
 * Add Vessel.Thrust and SpecificImpulse
 * Add Orbit.Period, MeanAnomalyAtEpoch and Epoch
 * Change altitude properties to have sensible names (#62)
 * Improvements to Control.Node class (#48)
 * Fix argument type in Conrol.AddNode (#59)
 * Fix bug with Vessel.HorizontalSpeed (#67)

v0.1.3
 * Add SpaceCenter.Vessels
 * Add SpaceCenter.Bodies
 * Remove SpaceCenter.Body
 * Add SpaceCenter.G
 * Add CelestialBody.Satellites
 * Add Orbit.Radius
 * Add Orbit.Speed
 * Add Orbit.TimeToSOIChange
 * Add Orbit.NextOrbit
 * Add Node.Orbit
 * Add Control.CurrentStage
 * Resources.Names now returns a list of resource names
 * Add support for abort and 0 action groups
 * Rename Flight.Altitude to Flight.TrueAltitude
 * Rename Flight.TrueAltitude to Flight.AbsoluteAltitude
 * Add Flight.SurfaceAltitude
 * Add Flight.Elevation
 * Fix bug with Node.Vector returning a vector in the wrong vector space
 * Improvements to Resources class

v0.1.2
 * Include reference frame velocity in orbital direction vectors
 * Remove ReferenceFrame.SurfaceVelocity and ReferenceFrame.TargetVelocity
 * Change default reference frames for Vessel.Flight() and AutoPilot functions
   to ReferenceFrame.Orbital
 * Use Pa instead of kPa for atmospheric pressure

v0.1.1
 * Add new functionality to SpaceCenter service

v0.1.0
 * Initial pre-release<|MERGE_RESOLUTION|>--- conflicted
+++ resolved
@@ -1,5 +1,4 @@
 v0.2.3
-<<<<<<< HEAD
  * Vessel object additions:
    * MomentOfInertia - MoI of the vessel around it's CoM in the pitch/yaw/roll axes
    * InteriaTensor - inertia tensor for the vessel
@@ -24,9 +23,7 @@
  * ReactionWheel object changes:
    * Combined ReactionWheel.PitchTorque, YawTorque and RollTorque into a single Torque method
  * Fix bug with vessel center of mass calculations (#218)
-=======
  * Fix bug with translation inputs in Control class (#223)
->>>>>>> fcb2090e
 
 v0.2.2
  * Add Part.IsFuelLine
