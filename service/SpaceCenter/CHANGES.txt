--- conflicted
+++ resolved
@@ -1,16 +1,13 @@
 v0.3.5
-<<<<<<< HEAD
- * Rename Engine.Propellants to Engine.PropellantNames
- * Add Propellant class, obtained using Engine.Propellants property
-=======
  * Improved AutoPilot that auto-tunes itself based on the vessels available torque and moment of inertia (#289)
  * Add Resources.Enabled to enable/disable all of the resources in a part or stage at once (#283)
  * Add Vessel.Recoverable and Vessel.Recover() (#277)
  * Add SpaceCenter.LaunchableVessels to get a list of names of launchable vessels (#278)
  * Add SpaceCenter.LaunchVessel so that, for example, rockets built in the VAB can be launched from the runway (#278)
+ * Rename Engine.Propellants to Engine.PropellantNames
+ * Add Propellant class, obtained using Engine.Propellants property
  * Fix angular velocity for vessel reference frames
  * Make ReferenceFrame type, underlying object and its transform accessible via public properties (#290)
->>>>>>> 79f0a4e4
 
 v0.3.4
  * Move drawing functionality into new Drawing service (#253)
