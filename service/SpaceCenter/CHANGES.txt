v0.4.9
 * Use raycast to measure surface height more precisely in CelestialBody.SurfaceHeight (#524)
 * Fix null reference exception when checking active vessel (#528, #530)
 * Fix null reference exception when waiting for active vessel change (#516, #529)
<<<<<<< HEAD
 * Fix launch checks and automatic vessel recovery in SpaceCenter.LaunchVessel
=======
 * Fix setting camera target to an unloaded vessel (#536)
>>>>>>> 61e0c57c

v0.4.8
 * Allows RPCs to be accessed from game scenes other than just flight (#471)
 * Merge NameTag (http://github.com/krpc/NameTag) into the main kRPC release
 * Fix air-relative velocity calculation for SimulateAeroDynamicForceAt with FAR (#500)
 * Changed Orbit API to accept target orbits as Orbit objects instead of Vessel objects, to allow computing closest approach etc. to planets (#479)
 * Trying to enable SAS while the autopilot is engaged now throws an exception as this is not permitted (#492)
 * Add color and size paramters to UI.Message (#499)
 * Fix Flight.TerminalVelocity (#485)
 * Fix null reference exception when deploying fairings after reverting to launch (#501)

v0.4.7
 * Fix Flight.Lift and Flight.Drag should return values in Newtons (#475)

v0.4.6
 * Added SpaceCenter.GameMode (#455)
 * Added SpaceCenter.Science, Funds and Reputation (#455)
 * Fix pre-flight checks not happending in SpaceCenter.LaunchVessel (#469)
 * Add 'recover' boolean argument to SpaceCenter.LaunchVessel to recover existing vessels on the launch pad (#469)
 * Change CelestialBody.Biomes to return an empty list instead of throwing an exception if the body has no biomes (#457)
 * Fixed science transmission not working correctly (#456)

v0.4.5
 * Fixed roll input when input mode is override (#445)
 * Marked CelestialBody.Orbit as nullable, as it returns null for the sun

v0.4.4
 * Add ResourceConverter.ThermalEfficiency, CoreTemperature and OptimumCoreTemperature (#439)

v0.4.1
 * Add SpaceCenter.RaycastDistance and RaycastPart (#423)
 * Add Vessel.CrewCount, CrewCapacity and Crew (#426)
 * Add CrewMember class (#426)

v0.4.0
 * AutoPilot.Wait and Error methods now throw an exception if the auto-pilot is not engaged (#409)

v0.3.10
 * Fix maneuver node reference frame to point in the direction of the remaining burn, rather than just the initially planned burn (#404)
 * Add following to CelestialBody class: AltitudeAtPosition, LatitudeAtPosition, LongitudeAtPosition and AtmosphericDensityAtPosition (#413)
 * Add following to Orbit class: RadiusAt, PositionAt, MeanAnomalyAtUT, TrueAnomalyAtAN, TrueAnomalyAtDN
 * Add rendezvous method to Orbit class: RelativeInclination, TimeOfClosestApproach, DistanceAtClosestApproach, ListClosestApproaches (#407)
 * Add Control.InputMode to configure the way that control inputs are handled (they are either additive or override the vessels control inputs) (#384)
 * Add CelestialBody.TemperatureAt, DensityAt and PressureAt (#350, #352)
 * Add Flight.SimulateAerodynamicForceAt (#352)

v0.3.9
 * Add VesselType.Plane and VesselType.Relay (#385)
 * Fix Control.WheelThrottle and WheelSteering (#388)
 * Fix off by one error in stage numbers for Vessel.ResourcesInDecoupleStage (#380)
 * Fix CelestialBody.InitialRotation and RotationAngle returning values out of range 0 - 2*PI (#391)
 * Add WaypointManager.AddWaypointAtAltitude (#399)
 * Add CelestialBody.PositionAtAltitude (#399)
 * Fix SpaceCenter.SetTarget not correctly setting target if input locks are enabled (#397)
 * Fix possible null reference exception in ResourceConverter.State

v0.3.8
 * Add support for CommNet
 * Add support for contracts (#361)
 * Add support for RealChutes, add Parachute.Arm and Parachute.Armed (#382)
 * Add support for Procedural Fairings (#368)
 * Add CelestialBody.InitialRotation and RotationAngle (#369)
 * Add SpaceCenter.Navball to show/hide the navball (#355)
 * Add SpaceCenter.UIVisible to show/hide the UI (#355)
 * Add ControlSurface.AuthorityLimiter (#352)
 * Extended wheels functionality
 * Rename LandingLeg to Leg
 * Rename LandingGear to Wheel
 * Add Antenna.Deployable, Leg.Deployable and SolarPanel.Deployable
 * Add properties to Control class to set the state of all solar panels, radiators, legs, etc. on a vessel (#383)
 * Fix bug with DockingPort.Rotation (#371)
 * Fix bug with Part.Rotation (#371)
 * Fix bug with Part.BoundingBox (#370)

v0.3.7
 * Add custom reference frames (ReferenceFrame.CreateRelative and CreateHybrid) (#252)
 * Add Vessel.BoundingBox and Part.BoundingBox (#352)
 * Add LandingGear.IsGrounded and LandingLeg.IsGrounded (#352)
 * Add Part.Highlighted and HighlightColor (#332)
 * Change CelestialBody.Biomes to return a set instead of a list
 * Change available torque methods to return a pair of torque vectors, one in the positive control directions
   and one in the negative control direction.
 * Add Vessel.AvailableOtherTorque which returns the available torque from other parts (i.e. torque providers
   other than the stock reaction wheels, RCS thrusters, gimballed engines and control surfaces)
 * Include this 'other' torque in Vessel.AvailableTorque
 * Change required RemoteTech version to 1.8.0
 * Change maneuver node methods and properties to use double precision values (#357)
 * Add support for Action Groups Extended mod (#364, #365)

v0.3.6
 * Add Part.Tag which can be used to get/set the name tag set via the NameTag mod, or kOS (#297)
 * Add Parts.WithTag to get a list of all parts with the given tag value
 * Remove DockingPort.Name and Parts.DockingPortsWithName - part tagging can now be used instead
 * Add Flight.TrueAirSpeed
 * Add FAR support for Flight.Mach and add Flight.ReynoldsNumber (#313)
 * Fix value returned by Orbit.Inclination (#301)
 * An error is now thrown when Autopilot.ReferenceFrame is set to a reference frame that rotates with the vessel
 * Fix issues with Part.DecoupleStage (#307)
 * Add Part.AddForce, Part.InstantaneousFource and Force class for exerting arbitrary forces on parts (#287)
 * Fix units for Flight.DynamicPressure when FAR is installed - value returned is now in Pa, not kPa (#329)
 * Add Decoupler.Staged
 * Fix issue where disabled decouplers are included in stage index calculation (#323)
 * Add CelestialBody.Biomes to get all the biomes for a planet/moon (#296)
 * Add CelestialBody.BiomeAt to get the biome at a location on a planet/moon (#296)
 * Add altitude thresholds for science to CelestialBody
 * Add Experiment.Biome to get the biome an experiment part is currently in (#296)
 * Add Experiment.IsAvailable which indicates if there is science that be gathered by the experiment part
 * Add ScienceSubject class for getting information about a type of experiment. Accessed via Experiment.ScienceSubject.
 * Fix landing gear state on launch (#314)
 * Add SpaceCenter.WaypointManager and Waypoint class for interacting with waypoints (#335)
 * Change camera distances to use meters (#339)
 * Fix engine thrust calculation for air breathing engines (#327)

v0.3.5
 * Improved AutoPilot that auto-tunes itself based on the vessels available torque and moment of inertia (#289)
 * Add Resources.Enabled to enable/disable all of the resources in a part or stage at once (#283)
 * Add Vessel.Recoverable and Vessel.Recover() (#277)
 * Add SpaceCenter.LaunchableVessels to get a list of names of launchable vessels (#278)
 * Add SpaceCenter.LaunchVessel so that, for example, rockets built in the VAB can be launched from the runway (#278)
 * Rename Engine.Propellants to Engine.PropellantNames
 * Add Propellant class, obtained using Engine.Propellants property
 * Add Experiment and ScienceData classes for interacting with science experiments
 * Fix angular velocity for vessel reference frames
 * Fix Engine.AvailableThrust so that it returns 0 if the vessel is not active
 * Make ReferenceFrame type, underlying object and its transform accessible via public properties (#290)

v0.3.4
 * Move drawing functionality into new Drawing service (#253)
 * Add Light.Color
 * Add RPCs for setting PartModule fields: Module.ResetField, SetFieldInt, SetFieldFloat and SetFieldString

v0.3.3
 * Add AvailableTorque properties to vessels, reaction wheels, RCS, engines and control surfaces
 * Rename ReactionWheel.Torque to ReactionWheel.MaxTorque
 * Fix Vessel.MomentOfInertia - use custom inertia tensor calculations to avoid issues with KSPs Vessel.MoI and Vessel.findLocalMoI
 * Move RemoteTech functionality to separate RemoteTech service

v0.3.2
 * Fix Control.SpeedMode (#258)

v0.3.0
 * Support for KSP 1.1
 * Add camera controls (note: rotation and zooming of the IVA camera is not yet supported)
 * Add saving and loading games using SpaceCenter.Save, Load, Quicksave and Quickload (#247)
 * Add ResourceTransfer object
 * Add Resource objects, representing an individual resource stored in a part
 * Add Vessel.MomentOfInertia, Add Vessel.InteriaTensor and Part.InertiaTensor
 * Add Vessel.Torque and Vessel.ReactionWheelTorque
 * Merged ReactionWheel.PitchTorque, YawTorque and RollTorque into a single ReactionWheel.Torque method
 * Add Part.CenterOfMass and Part.CenterOfMassReferenceFrame
 * Add Part.Shielded and Part.DynamicPressure
 * Add RCS objects.
 * Add Thruster objects, which represent individual rocket nozzels or RCS thrusters.
 * Added ControlSurface objects.
 * DockingPort.Undock() now returns the newly created vessel, instead of the 'undocked vessel'
 * DockingPort.Undock() now throws an exception (instead of returning null) if the port is not docked
 * Return newly created vessels from Decoupler.Decouple() (#214)
 * Removed Vessel.Target, as this functionality is provided by SpaceCenter.TargetVessel (#206)
 * Change autopilot so that the target reference frame, direction and roll are cleared when the client disconnects and the autopilot is engaged (#248)
 * Removed LandingLegState.Repairing
 * Added LandingGearState.Broken
 * Fix bug where Engine.HasFuel requires the engine to be throttled up
 * Fix bug with vessel center of mass calculations (#218)

v0.2.3
 * Add support for engine mode switching (#219)
 * Engine.GimbalLimit and GimbalLocked now return an error if the engine is not gimballed
 * Add cargo bays, fairings and intakes
 * Add support for fixed and 'advanced' langing gear to LandingGear class
 * Add support for 'active' (non-deployable) radiators to Radiator class (#156)
 * Remove Part.ExternalTemperature (#206,#174)
 * Fix units returned by thermal mass and flux methods in Part class (#174)
 * Fix null pointer exception in autopilot when switching scenes (#220)
 * Fix bug with translation inputs in Control class (#223)

v0.2.2
 * Add Part.IsFuelLine
 * Fix bug with Part.FuelLinesTo (#193)
 * Part.FuelLinesTo and FuelLinesFrom now return an error if called on a fuel line part
 * Fix bugs with equality testing of objects. For example, vessel and part objects now persist correctly when reverting to launch (#201,#210)
 * Fix array index out of range error in SpaceCenter.WarpTo (#169)
 * Fix bug with vessel's surface velocity reference frame (#194)

v0.2.1
 * Fix Orbit.Speed always returning 0
 * Add CelestialBody.SurfaceHeight, BedrockHeight, MSLPosition, SurfacePosition, BedrockPosition (#186)

v0.2.0
 * Fix SpaceCenter.HorizontalSpeed calculation
 * Added support for resource harvesters and converters (#166,#182)
 * Fix bug with Flight.SideslipAngle (#189)

v0.1.12
 * Built for KSP 1.0.5

v0.1.11
 * Rename maxRate parameter in SpaceCenter.WarpTo to maxRailsRate
 * Add more thermal properties to Part class (for new thermal model in KSP 1.0.3) (#155)
 * Add Comms.HasLocalControl
 * Add Control.SASMode (identical to AutoPilot.SASMode)
 * Change control behaviour: now shared amongst clients, and cleared when all
   clients that set a control have disconnected
 * Fix setting the throttle with RemoteTech enabled and no connection
 * Rewrite AutoPilot to use a tunable PID controller (#75)
 * Add setting of SpaceCenter.ActiveVessel to allow switching vessels (#95)
 * Add SpaceCenter.LaunchVesselFromVAB and SpaceCenter.LaunchVesselFromSPH (#95)
 * Update aero methods to use FAR 0.15 if available

v0.1.10
 * KSP 1.0.4 support (#151)
 * Add more time warp functionality: SpaceCenter.WarpMode, WarpRate, WarpFactor,
   RailsWarpFactor, PhysicsWarpFactor, CanRailsWarpAt and MaximumRailsWarpFactor (#134)
 * Implement physical time warp for SpaceCenter.WarpTo (#137)
 * Add support for radiator parts (#154)
 * Fix Vessel.Thrust, Engine.Thrust and Engine.AvailableThrust when engines have no fuel (#146)
 * Add Resoures.FlowMode
 * Add ability to control vessels other than the active one, when they are within physics range (#61)
 * Add SpaceCenter.DrawLine to draw arbitrary lines (#150)
 * Rename SpaceCenter.ClearDirections to SpaceCenter.ClearDrawing

v0.1.9
 * Fix bug with combined specific impulse calculations (#117)
 * Add Engine.PropellantRatios (#118)
 * Combined VesselResources and PartResources classes into a single Resources class
 * Add Resources.Density

v0.1.8
 * Add Engine.MaxVacuumThrust
 * Add Engine.Throttle
 * Add Engine.GimbalLimit
 * Add Vessel.MaxVacuumThrust
 * Clean up float/double types (#113)
 * Remove Vessel.CrossSectionalArea
 * Remove CelestialBody.AtmospherePressure, AtmosphereDensity,
   AtmosphereScaleHeight, AtmosphereMaxAltitude, AtmospherePressureAt, AtmosphereDensityAt
 * Add CelestialBody.AtmosphereDepth and HasAtmosphericOxygen

v0.1.7
 * Add AutoPilot.SAS, SASMode and SpeedMode (#94)
 * Update AutoPilot.Error to also return SAS error (#94)
 * Change return types of Vessel.Mass, DryMass, CrossSectionalArea, SpecificImpulse to float
 * Changes to thrust functions Vessel.Thrust, AvailableThrust and MaxThrust (#103)
 * Changes to thrust functions Engine.Thrust, Engine.AvailableThrust and MaxThrust (#103)
 * Fix orientation of docking port reference frames
 * Rename Engine.Activated to Engine.Active to match other parts

v0.1.6
 * Parts
 * Targeting of vessels, bodies and docking ports
 * Remove Orbit.ReferenceFrame
 * Fix AutoPilot.Error and add AutoPilot.RollError (#98)

v0.1.5
 * Add SpaceCenter.DrawDirection and ClearDirections for visual debugging
 * Add Vessel.Comms to interact with RemoteTech
 * Add Control.WheelThrottle and WheelSteering
 * Change Control.ActivateNextStage to return a list of jettisoned vessels
 * Add Flight.Longitude and Latitude
 * Rename Flight.NormalNeg to AntiNormal and Flight.RadialNeg to AntiRadial (#90)
 * Add FAR functionality to Vessel.Flight
 * Fix Body.AtmospherePressureAt and AtmosphereDensityAt when there is no atmosphere
 * Add Vessel.SurfaceVelocityReferenceFrame
 * Add Node.OrbitalReferenceFrame
 * Add Node.RemainingBurnVector
 * Fix lots of reference frame bugs
 * Remove Vessel.NonRotatingReferenceFrame
 * Remove Body.SurfaceReferenceFrame
 * Change default reference frame to Vessel.SurfaceReferenceFrame for Vessel.Flight and
   AutoPilot methods
 * Add wait parameter to AutoPilot methods
 * AutoPilot and Control inputs reset to 0 when the client that requested them disconnects
 * Change AutoPilot to set SAS to false when it's disengaged

v0.1.4
 * Major refactoring of reference frames (#66)
 * Add Control.Nodes (#53)
 * Add Body.AtmosphereDensity (#52)
 * Add CelestialBody.AtmospherePressureAt and AtmosphereDensityAt
 * Add Vessel.Mass and DryMass (#51)
 * Add Vessel.CrossSectionalArea, DragCoefficient and Drag
 * Add Vessel.Thrust and SpecificImpulse
 * Add Orbit.Period, MeanAnomalyAtEpoch and Epoch
 * Change altitude properties to have sensible names (#62)
 * Improvements to Control.Node class (#48)
 * Fix argument type in Conrol.AddNode (#59)
 * Fix bug with Vessel.HorizontalSpeed (#67)

v0.1.3
 * Add SpaceCenter.Vessels
 * Add SpaceCenter.Bodies
 * Remove SpaceCenter.Body
 * Add SpaceCenter.G
 * Add CelestialBody.Satellites
 * Add Orbit.Radius
 * Add Orbit.Speed
 * Add Orbit.TimeToSOIChange
 * Add Orbit.NextOrbit
 * Add Node.Orbit
 * Add Control.CurrentStage
 * Resources.Names now returns a list of resource names
 * Add support for abort and 0 action groups
 * Rename Flight.Altitude to Flight.TrueAltitude
 * Rename Flight.TrueAltitude to Flight.AbsoluteAltitude
 * Add Flight.SurfaceAltitude
 * Add Flight.Elevation
 * Fix bug with Node.Vector returning a vector in the wrong vector space
 * Improvements to Resources class

v0.1.2
 * Include reference frame velocity in orbital direction vectors
 * Remove ReferenceFrame.SurfaceVelocity and ReferenceFrame.TargetVelocity
 * Change default reference frames for Vessel.Flight() and AutoPilot functions
   to ReferenceFrame.Orbital
 * Use Pa instead of kPa for atmospheric pressure

v0.1.1
 * Add new functionality to SpaceCenter service

v0.1.0
 * Initial pre-release<|MERGE_RESOLUTION|>--- conflicted
+++ resolved
@@ -2,11 +2,8 @@
  * Use raycast to measure surface height more precisely in CelestialBody.SurfaceHeight (#524)
  * Fix null reference exception when checking active vessel (#528, #530)
  * Fix null reference exception when waiting for active vessel change (#516, #529)
-<<<<<<< HEAD
  * Fix launch checks and automatic vessel recovery in SpaceCenter.LaunchVessel
-=======
  * Fix setting camera target to an unloaded vessel (#536)
->>>>>>> 61e0c57c
 
 v0.4.8
  * Allows RPCs to be accessed from game scenes other than just flight (#471)
