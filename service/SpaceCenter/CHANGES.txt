v0.3.7
 * KSP 1.2 support
 * Add custom reference frames (ReferenceFrame.CreateRelative and CreateHybrid) (#252)
 * Add Vessel.BoundingBox and Part.BoundingBox (#352)
 * Add LandingGear.IsGrounded and LandingLeg.IsGrounded (#352)
<<<<<<< HEAD
 * Add Part.Highlight and HighlightColor (#332)
=======
 * Change CelestialBody.Biomes to return a set instead of a list
 * Change available torque methods to return a pair of torque vectors, one in the positive control directions
   and one in the negative control direction.
 * Add Vessel.AvailableOtherTorque which returns the available torque from other parts (i.e. torque providers
   other than the stock reaction wheels, RCS thrusters, gimballed engines and control surfaces)
 * Include this 'other' torque in Vessel.AvailableTorque
 * Change required RemoteTech version to 1.8.0
 * Change maneuver node methods and properties to use double precision values (#357)
>>>>>>> 0d428fa7

v0.3.6
 * Add Part.Tag which can be used to get/set the name tag set via the NameTag mod, or kOS (#297)
 * Add Parts.WithTag to get a list of all parts with the given tag value
 * Remove DockingPort.Name and Parts.DockingPortsWithName - part tagging can now be used instead
 * Add Flight.TrueAirSpeed
 * Add FAR support for Flight.Mach and add Flight.ReynoldsNumber (#313)
 * Fix value returned by Orbit.Inclination (#301)
 * An error is now thrown when Autopilot.ReferenceFrame is set to a reference frame that rotates with the vessel
 * Fix issues with Part.DecoupleStage (#307)
 * Add Part.AddForce, Part.InstantaneousFource and Force class for exerting arbitrary forces on parts (#287)
 * Fix units for Flight.DynamicPressure when FAR is installed - value returned is now in Pa, not kPa (#329)
 * Add Decoupler.Staged
 * Fix issue where disabled decouplers are included in stage index calculation (#323)
 * Add CelestialBody.Biomes to get all the biomes for a planet/moon (#296)
 * Add CelestialBody.BiomeAt to get the biome at a location on a planet/moon (#296)
 * Add altitude thresholds for science to CelestialBody
 * Add Experiment.Biome to get the biome an experiment part is currently in (#296)
 * Add Experiment.IsAvailable which indicates if there is science that be gathered by the experiment part
 * Add ScienceSubject class for getting information about a type of experiment. Accessed via Experiment.ScienceSubject.
 * Fix landing gear state on launch (#314)
 * Add SpaceCenter.WaypointManager and Waypoint class for interacting with waypoints (#335)
 * Change camera distances to use meters (#339)
 * Fix engine thrust calculation for air breathing engines (#327)

v0.3.5
 * Improved AutoPilot that auto-tunes itself based on the vessels available torque and moment of inertia (#289)
 * Add Resources.Enabled to enable/disable all of the resources in a part or stage at once (#283)
 * Add Vessel.Recoverable and Vessel.Recover() (#277)
 * Add SpaceCenter.LaunchableVessels to get a list of names of launchable vessels (#278)
 * Add SpaceCenter.LaunchVessel so that, for example, rockets built in the VAB can be launched from the runway (#278)
 * Rename Engine.Propellants to Engine.PropellantNames
 * Add Propellant class, obtained using Engine.Propellants property
 * Add Experiment and ScienceData classes for interacting with science experiments
 * Fix angular velocity for vessel reference frames
 * Fix Engine.AvailableThrust so that it returns 0 if the vessel is not active
 * Make ReferenceFrame type, underlying object and its transform accessible via public properties (#290)

v0.3.4
 * Move drawing functionality into new Drawing service (#253)
 * Add Light.Color
 * Add RPCs for setting PartModule fields: Module.ResetField, SetFieldInt, SetFieldFloat and SetFieldString

v0.3.3
 * Add AvailableTorque properties to vessels, reaction wheels, RCS, engines and control surfaces
 * Rename ReactionWheel.Torque to ReactionWheel.MaxTorque
 * Fix Vessel.MomentOfInertia - use custom inertia tensor calculations to avoid issues with KSPs Vessel.MoI and Vessel.findLocalMoI
 * Move RemoteTech functionality to separate RemoteTech service

v0.3.2
 * Fix Control.SpeedMode (#258)

v0.3.0
 * Support for KSP 1.1
 * Add camera controls (note: rotation and zooming of the IVA camera is not yet supported)
 * Add saving and loading games using SpaceCenter.Save, Load, Quicksave and Quickload (#247)
 * Add ResourceTransfer object
 * Add Resource objects, representing an individual resource stored in a part
 * Add Vessel.MomentOfInertia, Add Vessel.InteriaTensor and Part.InertiaTensor
 * Add Vessel.Torque and Vessel.ReactionWheelTorque
 * Merged ReactionWheel.PitchTorque, YawTorque and RollTorque into a single ReactionWheel.Torque method
 * Add Part.CenterOfMass and Part.CenterOfMassReferenceFrame
 * Add Part.Shielded and Part.DynamicPressure
 * Add RCS objects.
 * Add Thruster objects, which represent individual rocket nozzels or RCS thrusters.
 * Added ControlSurface objects.
 * DockingPort.Undock() now returns the newly created vessel, instead of the 'undocked vessel'
 * DockingPort.Undock() now throws an exception (instead of returning null) if the port is not docked
 * Return newly created vessels from Decoupler.Decouple() (#214)
 * Removed Vessel.Target, as this functionality is provided by SpaceCenter.TargetVessel (#206)
 * Change autopilot so that the target reference frame, direction and roll are cleared when the client disconnects and the autopilot is engaged (#248)
 * Removed LandingLegState.Repairing
 * Added LandingGearState.Broken
 * Fix bug where Engine.HasFuel requires the engine to be throttled up
 * Fix bug with vessel center of mass calculations (#218)

v0.2.3
 * Add support for engine mode switching (#219)
 * Engine.GimbalLimit and GimbalLocked now return an error if the engine is not gimballed
 * Add cargo bays, fairings and intakes
 * Add support for fixed and 'advanced' langing gear to LandingGear class
 * Add support for 'active' (non-deployable) radiators to Radiator class (#156)
 * Remove Part.ExternalTemperature (#206,#174)
 * Fix units returned by thermal mass and flux methods in Part class (#174)
 * Fix null pointer exception in autopilot when switching scenes (#220)
 * Fix bug with translation inputs in Control class (#223)

v0.2.2
 * Add Part.IsFuelLine
 * Fix bug with Part.FuelLinesTo (#193)
 * Part.FuelLinesTo and FuelLinesFrom now return an error if called on a fuel line part
 * Fix bugs with equality testing of objects. For example, vessel and part objects now persist correctly when reverting to launch (#201,#210)
 * Fix array index out of range error in SpaceCenter.WarpTo (#169)
 * Fix bug with vessel's surface velocity reference frame (#194)

v0.2.1
 * Fix Orbit.Speed always returning 0
 * Add CelestialBody.SurfaceHeight, BedrockHeight, MSLPosition, SurfacePosition, BedrockPosition (#186)

v0.2.0
 * Fix SpaceCenter.HorizontalSpeed calculation
 * Added support for resource harvesters and converters (#166,#182)
 * Fix bug with Flight.SideslipAngle (#189)

v0.1.12
 * Built for KSP 1.0.5

v0.1.11
 * Rename maxRate parameter in SpaceCenter.WarpTo to maxRailsRate
 * Add more thermal properties to Part class (for new thermal model in KSP 1.0.3) (#155)
 * Add Comms.HasLocalControl
 * Add Control.SASMode (identical to AutoPilot.SASMode)
 * Change control behaviour: now shared amongst clients, and cleared when all
   clients that set a control have disconnected
 * Fix setting the throttle with RemoteTech enabled and no connection
 * Rewrite AutoPilot to use a tunable PID controller (#75)
 * Add setting of SpaceCenter.ActiveVessel to allow switching vessels (#95)
 * Add SpaceCenter.LaunchVesselFromVAB and SpaceCenter.LaunchVesselFromSPH (#95)
 * Update aero methods to use FAR 0.15 if available

v0.1.10
 * KSP 1.0.4 support (#151)
 * Add more time warp functionality: SpaceCenter.WarpMode, WarpRate, WarpFactor,
   RailsWarpFactor, PhysicsWarpFactor, CanRailsWarpAt and MaximumRailsWarpFactor (#134)
 * Implement physical time warp for SpaceCenter.WarpTo (#137)
 * Add support for radiator parts (#154)
 * Fix Vessel.Thrust, Engine.Thrust and Engine.AvailableThrust when engines have no fuel (#146)
 * Add Resoures.FlowMode
 * Add ability to control vessels other than the active one, when they are within physics range (#61)
 * Add SpaceCenter.DrawLine to draw arbitrary lines (#150)
 * Rename SpaceCenter.ClearDirections to SpaceCenter.ClearDrawing

v0.1.9
 * Fix bug with combined specific impulse calculations (#117)
 * Add Engine.PropellantRatios (#118)
 * Combined VesselResources and PartResources classes into a single Resources class
 * Add Resources.Density

v0.1.8
 * Add Engine.MaxVacuumThrust
 * Add Engine.Throttle
 * Add Engine.GimbalLimit
 * Add Vessel.MaxVacuumThrust
 * Clean up float/double types (#113)
 * Remove Vessel.CrossSectionalArea
 * Remove CelestialBody.AtmospherePressure, AtmosphereDensity,
   AtmosphereScaleHeight, AtmosphereMaxAltitude, AtmospherePressureAt, AtmosphereDensityAt
 * Add CelestialBody.AtmosphereDepth and HasAtmosphericOxygen

v0.1.7
 * Add AutoPilot.SAS, SASMode and SpeedMode (#94)
 * Update AutoPilot.Error to also return SAS error (#94)
 * Change return types of Vessel.Mass, DryMass, CrossSectionalArea, SpecificImpulse to float
 * Changes to thrust functions Vessel.Thrust, AvailableThrust and MaxThrust (#103)
 * Changes to thrust functions Engine.Thrust, Engine.AvailableThrust and MaxThrust (#103)
 * Fix orientation of docking port reference frames
 * Rename Engine.Activated to Engine.Active to match other parts

v0.1.6
 * Parts
 * Targeting of vessels, bodies and docking ports
 * Remove Orbit.ReferenceFrame
 * Fix AutoPilot.Error and add AutoPilot.RollError (#98)

v0.1.5
 * Add SpaceCenter.DrawDirection and ClearDirections for visual debugging
 * Add Vessel.Comms to interact with RemoteTech
 * Add Control.WheelThrottle and WheelSteering
 * Change Control.ActivateNextStage to return a list of jettisoned vessels
 * Add Flight.Longitude and Latitude
 * Rename Flight.NormalNeg to AntiNormal and Flight.RadialNeg to AntiRadial (#90)
 * Add FAR functionality to Vessel.Flight
 * Fix Body.AtmospherePressureAt and AtmosphereDensityAt when there is no atmosphere
 * Add Vessel.SurfaceVelocityReferenceFrame
 * Add Node.OrbitalReferenceFrame
 * Add Node.RemainingBurnVector
 * Fix lots of reference frame bugs
 * Remove Vessel.NonRotatingReferenceFrame
 * Remove Body.SurfaceReferenceFrame
 * Change default reference frame to Vessel.SurfaceReferenceFrame for Vessel.Flight and
   AutoPilot methods
 * Add wait parameter to AutoPilot methods
 * AutoPilot and Control inputs reset to 0 when the client that requested them disconnects
 * Change AutoPilot to set SAS to false when it's disengaged

v0.1.4
 * Major refactoring of reference frames (#66)
 * Add Control.Nodes (#53)
 * Add Body.AtmosphereDensity (#52)
 * Add CelestialBody.AtmospherePressureAt and AtmosphereDensityAt
 * Add Vessel.Mass and DryMass (#51)
 * Add Vessel.CrossSectionalArea, DragCoefficient and Drag
 * Add Vessel.Thrust and SpecificImpulse
 * Add Orbit.Period, MeanAnomalyAtEpoch and Epoch
 * Change altitude properties to have sensible names (#62)
 * Improvements to Control.Node class (#48)
 * Fix argument type in Conrol.AddNode (#59)
 * Fix bug with Vessel.HorizontalSpeed (#67)

v0.1.3
 * Add SpaceCenter.Vessels
 * Add SpaceCenter.Bodies
 * Remove SpaceCenter.Body
 * Add SpaceCenter.G
 * Add CelestialBody.Satellites
 * Add Orbit.Radius
 * Add Orbit.Speed
 * Add Orbit.TimeToSOIChange
 * Add Orbit.NextOrbit
 * Add Node.Orbit
 * Add Control.CurrentStage
 * Resources.Names now returns a list of resource names
 * Add support for abort and 0 action groups
 * Rename Flight.Altitude to Flight.TrueAltitude
 * Rename Flight.TrueAltitude to Flight.AbsoluteAltitude
 * Add Flight.SurfaceAltitude
 * Add Flight.Elevation
 * Fix bug with Node.Vector returning a vector in the wrong vector space
 * Improvements to Resources class

v0.1.2
 * Include reference frame velocity in orbital direction vectors
 * Remove ReferenceFrame.SurfaceVelocity and ReferenceFrame.TargetVelocity
 * Change default reference frames for Vessel.Flight() and AutoPilot functions
   to ReferenceFrame.Orbital
 * Use Pa instead of kPa for atmospheric pressure

v0.1.1
 * Add new functionality to SpaceCenter service

v0.1.0
 * Initial pre-release<|MERGE_RESOLUTION|>--- conflicted
+++ resolved
@@ -3,9 +3,7 @@
  * Add custom reference frames (ReferenceFrame.CreateRelative and CreateHybrid) (#252)
  * Add Vessel.BoundingBox and Part.BoundingBox (#352)
  * Add LandingGear.IsGrounded and LandingLeg.IsGrounded (#352)
-<<<<<<< HEAD
  * Add Part.Highlight and HighlightColor (#332)
-=======
  * Change CelestialBody.Biomes to return a set instead of a list
  * Change available torque methods to return a pair of torque vectors, one in the positive control directions
    and one in the negative control direction.
@@ -14,7 +12,6 @@
  * Include this 'other' torque in Vessel.AvailableTorque
  * Change required RemoteTech version to 1.8.0
  * Change maneuver node methods and properties to use double precision values (#357)
->>>>>>> 0d428fa7
 
 v0.3.6
  * Add Part.Tag which can be used to get/set the name tag set via the NameTag mod, or kOS (#297)
