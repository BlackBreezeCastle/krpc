--- conflicted
+++ resolved
@@ -1,7 +1,4 @@
 v0.2.3
-<<<<<<< HEAD
- * Fix null pointer exception in autopilot when switching scenes (#220)
-=======
  * Add support for engine mode switching (#219)
  * Engine.GimbalLimit and GimbalLocked now return an error if the engine is not gimballed
  * Parts:
@@ -10,8 +7,8 @@
   * Add support for 'active' (non-deployable) radiators to Radiator class (#156)
  * Remove Part.ExternalTemperature (#206,#174)
  * Fix units returned by thermal mass and flux methods in Part class (#174)
+ * Fix null pointer exception in autopilot when switching scenes (#220)
  * Fix bug with translation inputs in Control class (#223)
->>>>>>> f99f315b
 
 v0.2.2
  * Add Part.IsFuelLine
