v0.2.4
<<<<<<< HEAD
 * Merge landing legs and landing gear into single landing gear class
=======
 * Add camera controls (note: rotation and zooming of the IVA camera is not yet supported)
 * Add saving and loading games using SpaceCenter.Save, Load, Quicksave and Quickload (#247)
 * Add resource transfers
 * Add resource objects, representing an individual resource stored in a part
 * DockingPort.Undock() now returns the newly created vessel, instead of the 'undocked vessel'
 * DockingPort.Undock() now throws an exception (instead of returning null) if the port is not docked
 * Return newly created vessels from Decoupler.Decouple() (#214)
 * Removed Vessel.Target, as this functionality is provided by SpaceCenter.TargetVessel (#206)
 * Fix bug where Engine.HasFuel requires the engine to be throttled up
 * Change autopilot so that the target reference frame, direction and roll are cleared when the client disconnects and the autopilot is engaged (#248)
>>>>>>> b15402ac

v0.2.3
 * Add support for engine mode switching (#219)
 * Engine.GimbalLimit and GimbalLocked now return an error if the engine is not gimballed
 * Add cargo bays, fairings and intakes
 * Add support for fixed and 'advanced' langing gear to LandingGear class
 * Add support for 'active' (non-deployable) radiators to Radiator class (#156)
 * Remove Part.ExternalTemperature (#206,#174)
 * Fix units returned by thermal mass and flux methods in Part class (#174)
 * Fix null pointer exception in autopilot when switching scenes (#220)
 * Fix bug with translation inputs in Control class (#223)

v0.2.2
 * Add Part.IsFuelLine
 * Fix bug with Part.FuelLinesTo (#193)
 * Part.FuelLinesTo and FuelLinesFrom now return an error if called on a fuel line part
 * Fix bugs with equality testing of objects. For example, vessel and part objects now persist correctly when reverting to launch (#201,#210)
 * Fix array index out of range error in SpaceCenter.WarpTo (#169)
 * Fix bug with vessel's surface velocity reference frame (#194)

v0.2.1
 * Fix Orbit.Speed always returning 0
 * Add CelestialBody.SurfaceHeight, BedrockHeight, MSLPosition, SurfacePosition, BedrockPosition (#186)

v0.2.0
 * Fix SpaceCenter.HorizontalSpeed calculation
 * Added support for resource harvesters and converters (#166,#182)
 * Fix bug with Flight.SideslipAngle (#189)

v0.1.12
 * Built for KSP 1.0.5

v0.1.11
 * Rename maxRate parameter in SpaceCenter.WarpTo to maxRailsRate
 * Add more thermal properties to Part class (for new thermal model in KSP 1.0.3) (#155)
 * Add Comms.HasLocalControl
 * Add Control.SASMode (identical to AutoPilot.SASMode)
 * Change control behaviour: now shared amongst clients, and cleared when all
   clients that set a control have disconnected
 * Fix setting the throttle with RemoteTech enabled and no connection
 * Rewrite AutoPilot to use a tunable PID controller (#75)
 * Add setting of SpaceCenter.ActiveVessel to allow switching vessels (#95)
 * Add SpaceCenter.LaunchVesselFromVAB and SpaceCenter.LaunchVesselFromSPH (#95)
 * Update aero methods to use FAR 0.15 if available

v0.1.10
 * KSP 1.0.4 support (#151)
 * Add more time warp functionality: SpaceCenter.WarpMode, WarpRate, WarpFactor,
   RailsWarpFactor, PhysicsWarpFactor, CanRailsWarpAt and MaximumRailsWarpFactor (#134)
 * Implement physical time warp for SpaceCenter.WarpTo (#137)
 * Add support for radiator parts (#154)
 * Fix Vessel.Thrust, Engine.Thrust and Engine.AvailableThrust when engines have no fuel (#146)
 * Add Resoures.FlowMode
 * Add ability to control vessels other than the active one, when they are within physics range (#61)
 * Add SpaceCenter.DrawLine to draw arbitrary lines (#150)
 * Rename SpaceCenter.ClearDirections to SpaceCenter.ClearDrawing

v0.1.9
 * Fix bug with combined specific impulse calculations (#117)
 * Add Engine.PropellantRatios (#118)
 * Combined VesselResources and PartResources classes into a single Resources class
 * Add Resources.Density

v0.1.8
 * Add Engine.MaxVacuumThrust
 * Add Engine.Throttle
 * Add Engine.GimbalLimit
 * Add Vessel.MaxVacuumThrust
 * Clean up float/double types (#113)
 * Remove Vessel.CrossSectionalArea
 * Remove CelestialBody.AtmospherePressure, AtmosphereDensity,
   AtmosphereScaleHeight, AtmosphereMaxAltitude, AtmospherePressureAt, AtmosphereDensityAt
 * Add CelestialBody.AtmosphereDepth and HasAtmosphericOxygen

v0.1.7
 * Add AutoPilot.SAS, SASMode and SpeedMode (#94)
 * Update AutoPilot.Error to also return SAS error (#94)
 * Change return types of Vessel.Mass, DryMass, CrossSectionalArea, SpecificImpulse to float
 * Changes to thrust functions Vessel.Thrust, AvailableThrust and MaxThrust (#103)
 * Changes to thrust functions Engine.Thrust, Engine.AvailableThrust and MaxThrust (#103)
 * Fix orientation of docking port reference frames
 * Rename Engine.Activated to Engine.Active to match other parts

v0.1.6
 * Parts
 * Targeting of vessels, bodies and docking ports
 * Remove Orbit.ReferenceFrame
 * Fix AutoPilot.Error and add AutoPilot.RollError (#98)

v0.1.5
 * Add SpaceCenter.DrawDirection and ClearDirections for visual debugging
 * Add Vessel.Comms to interact with RemoteTech
 * Add Control.WheelThrottle and WheelSteering
 * Change Control.ActivateNextStage to return a list of jettisoned vessels
 * Add Flight.Longitude and Latitude
 * Rename Flight.NormalNeg to AntiNormal and Flight.RadialNeg to AntiRadial (#90)
 * Add FAR functionality to Vessel.Flight
 * Fix Body.AtmospherePressureAt and AtmosphereDensityAt when there is no atmosphere
 * Add Vessel.SurfaceVelocityReferenceFrame
 * Add Node.OrbitalReferenceFrame
 * Add Node.RemainingBurnVector
 * Fix lots of reference frame bugs
 * Remove Vessel.NonRotatingReferenceFrame
 * Remove Body.SurfaceReferenceFrame
 * Change default reference frame to Vessel.SurfaceReferenceFrame for Vessel.Flight and
   AutoPilot methods
 * Add wait parameter to AutoPilot methods
 * AutoPilot and Control inputs reset to 0 when the client that requested them disconnects
 * Change AutoPilot to set SAS to false when it's disengaged

v0.1.4
 * Major refactoring of reference frames (#66)
 * Add Control.Nodes (#53)
 * Add Body.AtmosphereDensity (#52)
 * Add CelestialBody.AtmospherePressureAt and AtmosphereDensityAt
 * Add Vessel.Mass and DryMass (#51)
 * Add Vessel.CrossSectionalArea, DragCoefficient and Drag
 * Add Vessel.Thrust and SpecificImpulse
 * Add Orbit.Period, MeanAnomalyAtEpoch and Epoch
 * Change altitude properties to have sensible names (#62)
 * Improvements to Control.Node class (#48)
 * Fix argument type in Conrol.AddNode (#59)
 * Fix bug with Vessel.HorizontalSpeed (#67)

v0.1.3
 * Add SpaceCenter.Vessels
 * Add SpaceCenter.Bodies
 * Remove SpaceCenter.Body
 * Add SpaceCenter.G
 * Add CelestialBody.Satellites
 * Add Orbit.Radius
 * Add Orbit.Speed
 * Add Orbit.TimeToSOIChange
 * Add Orbit.NextOrbit
 * Add Node.Orbit
 * Add Control.CurrentStage
 * Resources.Names now returns a list of resource names
 * Add support for abort and 0 action groups
 * Rename Flight.Altitude to Flight.TrueAltitude
 * Rename Flight.TrueAltitude to Flight.AbsoluteAltitude
 * Add Flight.SurfaceAltitude
 * Add Flight.Elevation
 * Fix bug with Node.Vector returning a vector in the wrong vector space
 * Improvements to Resources class

v0.1.2
 * Include reference frame velocity in orbital direction vectors
 * Remove ReferenceFrame.SurfaceVelocity and ReferenceFrame.TargetVelocity
 * Change default reference frames for Vessel.Flight() and AutoPilot functions
   to ReferenceFrame.Orbital
 * Use Pa instead of kPa for atmospheric pressure

v0.1.1
 * Add new functionality to SpaceCenter service

v0.1.0
 * Initial pre-release<|MERGE_RESOLUTION|>--- conflicted
+++ resolved
@@ -1,7 +1,4 @@
 v0.2.4
-<<<<<<< HEAD
- * Merge landing legs and landing gear into single landing gear class
-=======
  * Add camera controls (note: rotation and zooming of the IVA camera is not yet supported)
  * Add saving and loading games using SpaceCenter.Save, Load, Quicksave and Quickload (#247)
  * Add resource transfers
@@ -12,7 +9,7 @@
  * Removed Vessel.Target, as this functionality is provided by SpaceCenter.TargetVessel (#206)
  * Fix bug where Engine.HasFuel requires the engine to be throttled up
  * Change autopilot so that the target reference frame, direction and roll are cleared when the client disconnects and the autopilot is engaged (#248)
->>>>>>> b15402ac
+ * KSP 1.1: Merge landing legs and landing gear into single landing gear class
 
 v0.2.3
  * Add support for engine mode switching (#219)
