--- conflicted
+++ resolved
@@ -4,10 +4,7 @@
  * Add resource transfers
  * Add resource objects, representing an individual resource stored in a part
  * Fix bug where Engine.HasFuel requires the engine to be throttled up
-<<<<<<< HEAD
-=======
  * Change autopilot so that the target reference frame, direction and roll are cleared when the client disconnects and the autopilot is engaged (#248)
->>>>>>> 37a391d2
 
 v0.2.3
  * Vessel object additions:
