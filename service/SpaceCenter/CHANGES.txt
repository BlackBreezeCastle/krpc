v0.4.8
 * Merge NameTag (http://github.com/krpc/NameTag) into the main kRPC release
 * Fix air-relative velocity calculation for SimulateAeroDynamicForceAt with FAR (#500)
 * Changed Orbit API to accept target orbits as Orbit objects instead of Vessel objects, to allow computing closest approach etc. to planets (#479)
<<<<<<< HEAD
 * Trying to enable SAS while the autopilot is engaged now throws an exception as this is not permitted (#492)
 * Add color and size paramters to UI.Message (#499)
 * Fix Flight.TerminalVelocity (#485)
=======
 * Fix null reference exception when deploying fairings after reverting to launch (#501)
>>>>>>> 858a752a

v0.4.7
 * Fix Flight.Lift and Flight.Drag should return values in Newtons (#475)

v0.4.6
 * Added SpaceCenter.GameMode (#455)
 * Added SpaceCenter.Science, Funds and Reputation (#455)
 * Fix pre-flight checks not happending in SpaceCenter.LaunchVessel (#469)
 * Add 'recover' boolean argument to SpaceCenter.LaunchVessel to recover existing vessels on the launch pad (#469)
 * Change CelestialBody.Biomes to return an empty list instead of throwing an exception if the body has no biomes (#457)
 * Fixed science transmission not working correctly (#456)

v0.4.5
 * Fixed roll input when input mode is override (#445)
 * Marked CelestialBody.Orbit as nullable, as it returns null for the sun

v0.4.4
 * Add ResourceConverter.ThermalEfficiency, CoreTemperature and OptimumCoreTemperature (#439)

v0.4.1
 * Add SpaceCenter.RaycastDistance and RaycastPart (#423)
 * Add Vessel.CrewCount, CrewCapacity and Crew (#426)
 * Add CrewMember class (#426)

v0.4.0
 * AutoPilot.Wait and Error methods now throw an exception if the auto-pilot is not engaged (#409)

v0.3.10
 * Fix maneuver node reference frame to point in the direction of the remaining burn, rather than just the initially planned burn (#404)
 * Add following to CelestialBody class: AltitudeAtPosition, LatitudeAtPosition, LongitudeAtPosition and AtmosphericDensityAtPosition (#413)
 * Add following to Orbit class: RadiusAt, PositionAt, MeanAnomalyAtUT, TrueAnomalyAtAN, TrueAnomalyAtDN
 * Add rendezvous method to Orbit class: RelativeInclination, TimeOfClosestApproach, DistanceAtClosestApproach, ListClosestApproaches (#407)
 * Add Control.InputMode to configure the way that control inputs are handled (they are either additive or override the vessels control inputs) (#384)
 * Add CelestialBody.TemperatureAt, DensityAt and PressureAt (#350, #352)
 * Add Flight.SimulateAerodynamicForceAt (#352)

v0.3.9
 * Add VesselType.Plane and VesselType.Relay (#385)
 * Fix Control.WheelThrottle and WheelSteering (#388)
 * Fix off by one error in stage numbers for Vessel.ResourcesInDecoupleStage (#380)
 * Fix CelestialBody.InitialRotation and RotationAngle returning values out of range 0 - 2*PI (#391)
 * Add WaypointManager.AddWaypointAtAltitude (#399)
 * Add CelestialBody.PositionAtAltitude (#399)
 * Fix SpaceCenter.SetTarget not correctly setting target if input locks are enabled (#397)
 * Fix possible null reference exception in ResourceConverter.State

v0.3.8
 * Add support for CommNet
 * Add support for contracts (#361)
 * Add support for RealChutes, add Parachute.Arm and Parachute.Armed (#382)
 * Add support for Procedural Fairings (#368)
 * Add CelestialBody.InitialRotation and RotationAngle (#369)
 * Add SpaceCenter.Navball to show/hide the navball (#355)
 * Add SpaceCenter.UIVisible to show/hide the UI (#355)
 * Add ControlSurface.AuthorityLimiter (#352)
 * Extended wheels functionality
 * Rename LandingLeg to Leg
 * Rename LandingGear to Wheel
 * Add Antenna.Deployable, Leg.Deployable and SolarPanel.Deployable
 * Add properties to Control class to set the state of all solar panels, radiators, legs, etc. on a vessel (#383)
 * Fix bug with DockingPort.Rotation (#371)
 * Fix bug with Part.Rotation (#371)
 * Fix bug with Part.BoundingBox (#370)

v0.3.7
 * Add custom reference frames (ReferenceFrame.CreateRelative and CreateHybrid) (#252)
 * Add Vessel.BoundingBox and Part.BoundingBox (#352)
 * Add LandingGear.IsGrounded and LandingLeg.IsGrounded (#352)
 * Add Part.Highlighted and HighlightColor (#332)
 * Change CelestialBody.Biomes to return a set instead of a list
 * Change available torque methods to return a pair of torque vectors, one in the positive control directions
   and one in the negative control direction.
 * Add Vessel.AvailableOtherTorque which returns the available torque from other parts (i.e. torque providers
   other than the stock reaction wheels, RCS thrusters, gimballed engines and control surfaces)
 * Include this 'other' torque in Vessel.AvailableTorque
 * Change required RemoteTech version to 1.8.0
 * Change maneuver node methods and properties to use double precision values (#357)
 * Add support for Action Groups Extended mod (#364, #365)

v0.3.6
 * Add Part.Tag which can be used to get/set the name tag set via the NameTag mod, or kOS (#297)
 * Add Parts.WithTag to get a list of all parts with the given tag value
 * Remove DockingPort.Name and Parts.DockingPortsWithName - part tagging can now be used instead
 * Add Flight.TrueAirSpeed
 * Add FAR support for Flight.Mach and add Flight.ReynoldsNumber (#313)
 * Fix value returned by Orbit.Inclination (#301)
 * An error is now thrown when Autopilot.ReferenceFrame is set to a reference frame that rotates with the vessel
 * Fix issues with Part.DecoupleStage (#307)
 * Add Part.AddForce, Part.InstantaneousFource and Force class for exerting arbitrary forces on parts (#287)
 * Fix units for Flight.DynamicPressure when FAR is installed - value returned is now in Pa, not kPa (#329)
 * Add Decoupler.Staged
 * Fix issue where disabled decouplers are included in stage index calculation (#323)
 * Add CelestialBody.Biomes to get all the biomes for a planet/moon (#296)
 * Add CelestialBody.BiomeAt to get the biome at a location on a planet/moon (#296)
 * Add altitude thresholds for science to CelestialBody
 * Add Experiment.Biome to get the biome an experiment part is currently in (#296)
 * Add Experiment.IsAvailable which indicates if there is science that be gathered by the experiment part
 * Add ScienceSubject class for getting information about a type of experiment. Accessed via Experiment.ScienceSubject.
 * Fix landing gear state on launch (#314)
 * Add SpaceCenter.WaypointManager and Waypoint class for interacting with waypoints (#335)
 * Change camera distances to use meters (#339)
 * Fix engine thrust calculation for air breathing engines (#327)

v0.3.5
 * Improved AutoPilot that auto-tunes itself based on the vessels available torque and moment of inertia (#289)
 * Add Resources.Enabled to enable/disable all of the resources in a part or stage at once (#283)
 * Add Vessel.Recoverable and Vessel.Recover() (#277)
 * Add SpaceCenter.LaunchableVessels to get a list of names of launchable vessels (#278)
 * Add SpaceCenter.LaunchVessel so that, for example, rockets built in the VAB can be launched from the runway (#278)
 * Rename Engine.Propellants to Engine.PropellantNames
 * Add Propellant class, obtained using Engine.Propellants property
 * Add Experiment and ScienceData classes for interacting with science experiments
 * Fix angular velocity for vessel reference frames
 * Fix Engine.AvailableThrust so that it returns 0 if the vessel is not active
 * Make ReferenceFrame type, underlying object and its transform accessible via public properties (#290)

v0.3.4
 * Move drawing functionality into new Drawing service (#253)
 * Add Light.Color
 * Add RPCs for setting PartModule fields: Module.ResetField, SetFieldInt, SetFieldFloat and SetFieldString

v0.3.3
 * Add AvailableTorque properties to vessels, reaction wheels, RCS, engines and control surfaces
 * Rename ReactionWheel.Torque to ReactionWheel.MaxTorque
 * Fix Vessel.MomentOfInertia - use custom inertia tensor calculations to avoid issues with KSPs Vessel.MoI and Vessel.findLocalMoI
 * Move RemoteTech functionality to separate RemoteTech service

v0.3.2
 * Fix Control.SpeedMode (#258)

v0.3.0
 * Support for KSP 1.1
 * Add camera controls (note: rotation and zooming of the IVA camera is not yet supported)
 * Add saving and loading games using SpaceCenter.Save, Load, Quicksave and Quickload (#247)
 * Add ResourceTransfer object
 * Add Resource objects, representing an individual resource stored in a part
 * Add Vessel.MomentOfInertia, Add Vessel.InteriaTensor and Part.InertiaTensor
 * Add Vessel.Torque and Vessel.ReactionWheelTorque
 * Merged ReactionWheel.PitchTorque, YawTorque and RollTorque into a single ReactionWheel.Torque method
 * Add Part.CenterOfMass and Part.CenterOfMassReferenceFrame
 * Add Part.Shielded and Part.DynamicPressure
 * Add RCS objects.
 * Add Thruster objects, which represent individual rocket nozzels or RCS thrusters.
 * Added ControlSurface objects.
 * DockingPort.Undock() now returns the newly created vessel, instead of the 'undocked vessel'
 * DockingPort.Undock() now throws an exception (instead of returning null) if the port is not docked
 * Return newly created vessels from Decoupler.Decouple() (#214)
 * Removed Vessel.Target, as this functionality is provided by SpaceCenter.TargetVessel (#206)
 * Change autopilot so that the target reference frame, direction and roll are cleared when the client disconnects and the autopilot is engaged (#248)
 * Removed LandingLegState.Repairing
 * Added LandingGearState.Broken
 * Fix bug where Engine.HasFuel requires the engine to be throttled up
 * Fix bug with vessel center of mass calculations (#218)

v0.2.3
 * Add support for engine mode switching (#219)
 * Engine.GimbalLimit and GimbalLocked now return an error if the engine is not gimballed
 * Add cargo bays, fairings and intakes
 * Add support for fixed and 'advanced' langing gear to LandingGear class
 * Add support for 'active' (non-deployable) radiators to Radiator class (#156)
 * Remove Part.ExternalTemperature (#206,#174)
 * Fix units returned by thermal mass and flux methods in Part class (#174)
 * Fix null pointer exception in autopilot when switching scenes (#220)
 * Fix bug with translation inputs in Control class (#223)

v0.2.2
 * Add Part.IsFuelLine
 * Fix bug with Part.FuelLinesTo (#193)
 * Part.FuelLinesTo and FuelLinesFrom now return an error if called on a fuel line part
 * Fix bugs with equality testing of objects. For example, vessel and part objects now persist correctly when reverting to launch (#201,#210)
 * Fix array index out of range error in SpaceCenter.WarpTo (#169)
 * Fix bug with vessel's surface velocity reference frame (#194)

v0.2.1
 * Fix Orbit.Speed always returning 0
 * Add CelestialBody.SurfaceHeight, BedrockHeight, MSLPosition, SurfacePosition, BedrockPosition (#186)

v0.2.0
 * Fix SpaceCenter.HorizontalSpeed calculation
 * Added support for resource harvesters and converters (#166,#182)
 * Fix bug with Flight.SideslipAngle (#189)

v0.1.12
 * Built for KSP 1.0.5

v0.1.11
 * Rename maxRate parameter in SpaceCenter.WarpTo to maxRailsRate
 * Add more thermal properties to Part class (for new thermal model in KSP 1.0.3) (#155)
 * Add Comms.HasLocalControl
 * Add Control.SASMode (identical to AutoPilot.SASMode)
 * Change control behaviour: now shared amongst clients, and cleared when all
   clients that set a control have disconnected
 * Fix setting the throttle with RemoteTech enabled and no connection
 * Rewrite AutoPilot to use a tunable PID controller (#75)
 * Add setting of SpaceCenter.ActiveVessel to allow switching vessels (#95)
 * Add SpaceCenter.LaunchVesselFromVAB and SpaceCenter.LaunchVesselFromSPH (#95)
 * Update aero methods to use FAR 0.15 if available

v0.1.10
 * KSP 1.0.4 support (#151)
 * Add more time warp functionality: SpaceCenter.WarpMode, WarpRate, WarpFactor,
   RailsWarpFactor, PhysicsWarpFactor, CanRailsWarpAt and MaximumRailsWarpFactor (#134)
 * Implement physical time warp for SpaceCenter.WarpTo (#137)
 * Add support for radiator parts (#154)
 * Fix Vessel.Thrust, Engine.Thrust and Engine.AvailableThrust when engines have no fuel (#146)
 * Add Resoures.FlowMode
 * Add ability to control vessels other than the active one, when they are within physics range (#61)
 * Add SpaceCenter.DrawLine to draw arbitrary lines (#150)
 * Rename SpaceCenter.ClearDirections to SpaceCenter.ClearDrawing

v0.1.9
 * Fix bug with combined specific impulse calculations (#117)
 * Add Engine.PropellantRatios (#118)
 * Combined VesselResources and PartResources classes into a single Resources class
 * Add Resources.Density

v0.1.8
 * Add Engine.MaxVacuumThrust
 * Add Engine.Throttle
 * Add Engine.GimbalLimit
 * Add Vessel.MaxVacuumThrust
 * Clean up float/double types (#113)
 * Remove Vessel.CrossSectionalArea
 * Remove CelestialBody.AtmospherePressure, AtmosphereDensity,
   AtmosphereScaleHeight, AtmosphereMaxAltitude, AtmospherePressureAt, AtmosphereDensityAt
 * Add CelestialBody.AtmosphereDepth and HasAtmosphericOxygen

v0.1.7
 * Add AutoPilot.SAS, SASMode and SpeedMode (#94)
 * Update AutoPilot.Error to also return SAS error (#94)
 * Change return types of Vessel.Mass, DryMass, CrossSectionalArea, SpecificImpulse to float
 * Changes to thrust functions Vessel.Thrust, AvailableThrust and MaxThrust (#103)
 * Changes to thrust functions Engine.Thrust, Engine.AvailableThrust and MaxThrust (#103)
 * Fix orientation of docking port reference frames
 * Rename Engine.Activated to Engine.Active to match other parts

v0.1.6
 * Parts
 * Targeting of vessels, bodies and docking ports
 * Remove Orbit.ReferenceFrame
 * Fix AutoPilot.Error and add AutoPilot.RollError (#98)

v0.1.5
 * Add SpaceCenter.DrawDirection and ClearDirections for visual debugging
 * Add Vessel.Comms to interact with RemoteTech
 * Add Control.WheelThrottle and WheelSteering
 * Change Control.ActivateNextStage to return a list of jettisoned vessels
 * Add Flight.Longitude and Latitude
 * Rename Flight.NormalNeg to AntiNormal and Flight.RadialNeg to AntiRadial (#90)
 * Add FAR functionality to Vessel.Flight
 * Fix Body.AtmospherePressureAt and AtmosphereDensityAt when there is no atmosphere
 * Add Vessel.SurfaceVelocityReferenceFrame
 * Add Node.OrbitalReferenceFrame
 * Add Node.RemainingBurnVector
 * Fix lots of reference frame bugs
 * Remove Vessel.NonRotatingReferenceFrame
 * Remove Body.SurfaceReferenceFrame
 * Change default reference frame to Vessel.SurfaceReferenceFrame for Vessel.Flight and
   AutoPilot methods
 * Add wait parameter to AutoPilot methods
 * AutoPilot and Control inputs reset to 0 when the client that requested them disconnects
 * Change AutoPilot to set SAS to false when it's disengaged

v0.1.4
 * Major refactoring of reference frames (#66)
 * Add Control.Nodes (#53)
 * Add Body.AtmosphereDensity (#52)
 * Add CelestialBody.AtmospherePressureAt and AtmosphereDensityAt
 * Add Vessel.Mass and DryMass (#51)
 * Add Vessel.CrossSectionalArea, DragCoefficient and Drag
 * Add Vessel.Thrust and SpecificImpulse
 * Add Orbit.Period, MeanAnomalyAtEpoch and Epoch
 * Change altitude properties to have sensible names (#62)
 * Improvements to Control.Node class (#48)
 * Fix argument type in Conrol.AddNode (#59)
 * Fix bug with Vessel.HorizontalSpeed (#67)

v0.1.3
 * Add SpaceCenter.Vessels
 * Add SpaceCenter.Bodies
 * Remove SpaceCenter.Body
 * Add SpaceCenter.G
 * Add CelestialBody.Satellites
 * Add Orbit.Radius
 * Add Orbit.Speed
 * Add Orbit.TimeToSOIChange
 * Add Orbit.NextOrbit
 * Add Node.Orbit
 * Add Control.CurrentStage
 * Resources.Names now returns a list of resource names
 * Add support for abort and 0 action groups
 * Rename Flight.Altitude to Flight.TrueAltitude
 * Rename Flight.TrueAltitude to Flight.AbsoluteAltitude
 * Add Flight.SurfaceAltitude
 * Add Flight.Elevation
 * Fix bug with Node.Vector returning a vector in the wrong vector space
 * Improvements to Resources class

v0.1.2
 * Include reference frame velocity in orbital direction vectors
 * Remove ReferenceFrame.SurfaceVelocity and ReferenceFrame.TargetVelocity
 * Change default reference frames for Vessel.Flight() and AutoPilot functions
   to ReferenceFrame.Orbital
 * Use Pa instead of kPa for atmospheric pressure

v0.1.1
 * Add new functionality to SpaceCenter service

v0.1.0
 * Initial pre-release<|MERGE_RESOLUTION|>--- conflicted
+++ resolved
@@ -2,13 +2,10 @@
  * Merge NameTag (http://github.com/krpc/NameTag) into the main kRPC release
  * Fix air-relative velocity calculation for SimulateAeroDynamicForceAt with FAR (#500)
  * Changed Orbit API to accept target orbits as Orbit objects instead of Vessel objects, to allow computing closest approach etc. to planets (#479)
-<<<<<<< HEAD
  * Trying to enable SAS while the autopilot is engaged now throws an exception as this is not permitted (#492)
  * Add color and size paramters to UI.Message (#499)
  * Fix Flight.TerminalVelocity (#485)
-=======
  * Fix null reference exception when deploying fairings after reverting to launch (#501)
->>>>>>> 858a752a
 
 v0.4.7
  * Fix Flight.Lift and Flight.Drag should return values in Newtons (#475)
