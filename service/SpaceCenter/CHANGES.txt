v0.2.3
<<<<<<< HEAD
 * Add support for engine mode switching (#219)
 * Engine.GimbalLimit and GimbalLocked now return an error if the engine is not gimballed
=======
 * Remove Part.ExternalTemperature (#206,#174)
 * Fix units returned by thermal mass and flux methods in Part class (#174)
>>>>>>> e79627b4
 * Fix bug with translation inputs in Control class (#223)

v0.2.2
 * Add Part.IsFuelLine
 * Fix bug with Part.FuelLinesTo (#193)
 * Part.FuelLinesTo and FuelLinesFrom now return an error if called on a fuel line part
 * Fix bugs with equality testing of objects. For example, vessel and part objects now persist correctly when reverting to launch (#201,#210)
 * Fix array index out of range error in SpaceCenter.WarpTo (#169)
 * Fix bug with vessel's surface velocity reference frame (#194)

v0.2.1
 * Fix Orbit.Speed always returning 0
 * Add CelestialBody.SurfaceHeight, BedrockHeight, MSLPosition, SurfacePosition, BedrockPosition (#186)

v0.2.0
 * Fix SpaceCenter.HorizontalSpeed calculation
 * Added support for resource harvesters and converters (#166,#182)
 * Fix bug with Flight.SideslipAngle (#189)

v0.1.12
 * Built for KSP 1.0.5

v0.1.11
 * Rename maxRate parameter in SpaceCenter.WarpTo to maxRailsRate
 * Add more thermal properties to Part class (for new thermal model in KSP 1.0.3) (#155)
 * Add Comms.HasLocalControl
 * Add Control.SASMode (identical to AutoPilot.SASMode)
 * Change control behaviour: now shared amongst clients, and cleared when all
   clients that set a control have disconnected
 * Fix setting the throttle with RemoteTech enabled and no connection
 * Rewrite AutoPilot to use a tunable PID controller (#75)
 * Add setting of SpaceCenter.ActiveVessel to allow switching vessels (#95)
 * Add SpaceCenter.LaunchVesselFromVAB and SpaceCenter.LaunchVesselFromSPH (#95)
 * Update aero methods to use FAR 0.15 if available

v0.1.10
 * KSP 1.0.4 support (#151)
 * Add more time warp functionality: SpaceCenter.WarpMode, WarpRate, WarpFactor,
   RailsWarpFactor, PhysicsWarpFactor, CanRailsWarpAt and MaximumRailsWarpFactor (#134)
 * Implement physical time warp for SpaceCenter.WarpTo (#137)
 * Add support for radiator parts (#154)
 * Fix Vessel.Thrust, Engine.Thrust and Engine.AvailableThrust when engines have no fuel (#146)
 * Add Resoures.FlowMode
 * Add ability to control vessels other than the active one, when they are within physics range (#61)
 * Add SpaceCenter.DrawLine to draw arbitrary lines (#150)
 * Rename SpaceCenter.ClearDirections to SpaceCenter.ClearDrawing

v0.1.9
 * Fix bug with combined specific impulse calculations (#117)
 * Add Engine.PropellantRatios (#118)
 * Combined VesselResources and PartResources classes into a single Resources class
 * Add Resources.Density

v0.1.8
 * Add Engine.MaxVacuumThrust
 * Add Engine.Throttle
 * Add Engine.GimbalLimit
 * Add Vessel.MaxVacuumThrust
 * Clean up float/double types (#113)
 * Remove Vessel.CrossSectionalArea
 * Remove CelestialBody.AtmospherePressure, AtmosphereDensity,
   AtmosphereScaleHeight, AtmosphereMaxAltitude, AtmospherePressureAt, AtmosphereDensityAt
 * Add CelestialBody.AtmosphereDepth and HasAtmosphericOxygen

v0.1.7
 * Add AutoPilot.SAS, SASMode and SpeedMode (#94)
 * Update AutoPilot.Error to also return SAS error (#94)
 * Change return types of Vessel.Mass, DryMass, CrossSectionalArea, SpecificImpulse to float
 * Changes to thrust functions Vessel.Thrust, AvailableThrust and MaxThrust (#103)
 * Changes to thrust functions Engine.Thrust, Engine.AvailableThrust and MaxThrust (#103)
 * Fix orientation of docking port reference frames
 * Rename Engine.Activated to Engine.Active to match other parts

v0.1.6
 * Parts
 * Targeting of vessels, bodies and docking ports
 * Remove Orbit.ReferenceFrame
 * Fix AutoPilot.Error and add AutoPilot.RollError (#98)

v0.1.5
 * Add SpaceCenter.DrawDirection and ClearDirections for visual debugging
 * Add Vessel.Comms to interact with RemoteTech
 * Add Control.WheelThrottle and WheelSteering
 * Change Control.ActivateNextStage to return a list of jettisoned vessels
 * Add Flight.Longitude and Latitude
 * Rename Flight.NormalNeg to AntiNormal and Flight.RadialNeg to AntiRadial (#90)
 * Add FAR functionality to Vessel.Flight
 * Fix Body.AtmospherePressureAt and AtmosphereDensityAt when there is no atmosphere
 * Add Vessel.SurfaceVelocityReferenceFrame
 * Add Node.OrbitalReferenceFrame
 * Add Node.RemainingBurnVector
 * Fix lots of reference frame bugs
 * Remove Vessel.NonRotatingReferenceFrame
 * Remove Body.SurfaceReferenceFrame
 * Change default reference frame to Vessel.SurfaceReferenceFrame for Vessel.Flight and
   AutoPilot methods
 * Add wait parameter to AutoPilot methods
 * AutoPilot and Control inputs reset to 0 when the client that requested them disconnects
 * Change AutoPilot to set SAS to false when it's disengaged

v0.1.4
 * Major refactoring of reference frames (#66)
 * Add Control.Nodes (#53)
 * Add Body.AtmosphereDensity (#52)
 * Add CelestialBody.AtmospherePressureAt and AtmosphereDensityAt
 * Add Vessel.Mass and DryMass (#51)
 * Add Vessel.CrossSectionalArea, DragCoefficient and Drag
 * Add Vessel.Thrust and SpecificImpulse
 * Add Orbit.Period, MeanAnomalyAtEpoch and Epoch
 * Change altitude properties to have sensible names (#62)
 * Improvements to Control.Node class (#48)
 * Fix argument type in Conrol.AddNode (#59)
 * Fix bug with Vessel.HorizontalSpeed (#67)

v0.1.3
 * Add SpaceCenter.Vessels
 * Add SpaceCenter.Bodies
 * Remove SpaceCenter.Body
 * Add SpaceCenter.G
 * Add CelestialBody.Satellites
 * Add Orbit.Radius
 * Add Orbit.Speed
 * Add Orbit.TimeToSOIChange
 * Add Orbit.NextOrbit
 * Add Node.Orbit
 * Add Control.CurrentStage
 * Resources.Names now returns a list of resource names
 * Add support for abort and 0 action groups
 * Rename Flight.Altitude to Flight.TrueAltitude
 * Rename Flight.TrueAltitude to Flight.AbsoluteAltitude
 * Add Flight.SurfaceAltitude
 * Add Flight.Elevation
 * Fix bug with Node.Vector returning a vector in the wrong vector space
 * Improvements to Resources class

v0.1.2
 * Include reference frame velocity in orbital direction vectors
 * Remove ReferenceFrame.SurfaceVelocity and ReferenceFrame.TargetVelocity
 * Change default reference frames for Vessel.Flight() and AutoPilot functions
   to ReferenceFrame.Orbital
 * Use Pa instead of kPa for atmospheric pressure

v0.1.1
 * Add new functionality to SpaceCenter service

v0.1.0
 * Initial pre-release<|MERGE_RESOLUTION|>--- conflicted
+++ resolved
@@ -1,11 +1,8 @@
 v0.2.3
-<<<<<<< HEAD
  * Add support for engine mode switching (#219)
  * Engine.GimbalLimit and GimbalLocked now return an error if the engine is not gimballed
-=======
  * Remove Part.ExternalTemperature (#206,#174)
  * Fix units returned by thermal mass and flux methods in Part class (#174)
->>>>>>> e79627b4
  * Fix bug with translation inputs in Control class (#223)
 
 v0.2.2
