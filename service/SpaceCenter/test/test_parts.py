--- conflicted
+++ resolved
@@ -60,12 +60,8 @@
              'PresMat Barometer',
              'RE-I5 "Skipper" Liquid Fuel Engine',
              'RE-L10 "Poodle" Liquid Fuel Engine',
-<<<<<<< HEAD
-             'RE-M3 "Mainsail" Liquid Fuel Engine',
-=======
              'RE-M3 "Mainsail" Liquid Engine',
              'RV-105 RCS Thruster Block',
->>>>>>> 9fd7ec91
              'Rockomax Jumbo-64 Fuel Tank',
              'Rockomax X200-32 Fuel Tank',
              'Rockomax X200-8 Fuel Tank',
