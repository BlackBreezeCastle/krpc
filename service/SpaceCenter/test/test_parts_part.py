--- conflicted
+++ resolved
@@ -62,13 +62,9 @@
         self.assertEqual(None, part.decoupler)
         self.assertEqual(None, part.docking_port)
         self.assertEqual(None, part.engine)
-<<<<<<< HEAD
-        self.assertEqual(None, part.landing_gear)
-=======
         self.assertEqual(None, part.fairing)
         self.assertEqual(None, part.intake)
-        self.assertEqual(None, part.landing_leg)
->>>>>>> f99f315b
+        self.assertEqual(None, part.landing_gear)
         self.assertEqual(None, part.launch_clamp)
         self.assertEqual(None, part.light)
         self.assertEqual(None, part.parachute)
@@ -198,9 +194,6 @@
         self.assertEqual(sorted(modules), sorted(m.name for m in part.modules))
         self.assertNotEqual(None, part.engine)
 
-<<<<<<< HEAD
-    def test_landing_gear(self):
-=======
     def test_fairing(self):
         part = self.parts.with_title('AE-FF1 Airstream Protective Shell (1.25m)')[0]
         self.assertEqual('fairingSize1', part.name)
@@ -253,8 +246,7 @@
         self.assertEqual(sorted(modules), sorted(m.name for m in part.modules))
         self.assertNotEqual(None, part.intake)
 
-    def test_landing_leg(self):
->>>>>>> f99f315b
+    def test_landing_gear(self):
         part = self.parts.with_title('LT-1 Landing Struts')[0]
         self.assertEqual('landingLeg1', part.name)
         self.assertEqual('LT-1 Landing Struts', part.title)
