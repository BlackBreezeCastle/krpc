--- conflicted
+++ resolved
@@ -1,9 +1,6 @@
 v0.4.7
-<<<<<<< HEAD
  * Support for KSP 1.4.4
-=======
  * Fix launch site clear checks (#483)
->>>>>>> 6914b70c
 
 v0.4.6
  * Support for KSP 1.4.3
