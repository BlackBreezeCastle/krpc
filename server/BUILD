load('/tools/build/csharp', 'csharp_library', 'csharp_nunit_test', 'csharp_gendarme_test', 'csharp_assembly_info')
load('/tools/ServiceDefinitions/build', 'service_definitions')
load('/tools/build/image', 'png_images')
load('/config', 'version', 'ksp_version', 'assembly_version', 'author')

filegroup(
    name = 'server',
    srcs = [':version', 'CHANGES.txt', ':KRPC', ':ServiceDefinitions', ':icons'],
    visibility = ['//:__pkg__']
)

test_suite(
    name = 'test',
    tests = [':KRPC.Test', ':gendarme-KRPC', ':gendarme-KRPC.Test'],
    visibility = ['//:__pkg__']
)

test_suite(
    name = 'ci-test',
    tests = [':KRPC.Test']
)

genrule(
    name = 'version',
    outs = ['VERSION.txt'],
    cmd = 'echo "%s" > "$@"' % version
)

csharp_assembly_info(
    name = 'AssemblyInfo',
    title = 'KRPC',
    description = 'RPC server for Kerbal Space Program',
    copyright = author,
    version = assembly_version,
    custom = {'AssemblyKSPVersion': '"%s"' % ksp_version},
    internals_visible_to = [
        'KRPC.Test',
        'TestServer',
        'TestServer.Debug',
        'ServiceDefinitions',
        'ServiceDefinitions.Debug',
        'DynamicProxyGenAssembly2'
    ],
    cls_compliant = False,
    visibility = ['//tools/ServiceDefinitions:__pkg__'] # Make visible to ServiceDefinitions so it can build KRPC.dll with .NET 4.5 references
)

# Make sources visible to ServiceDefinitions so it can build KRPC.dll with .NET 4.5 references
filegroup(
    name = 'KRPC-src',
    srcs = glob(['src/**/*.cs']),
    visibility = ['//tools/ServiceDefinitions:__pkg__']
)

srcs = [':KRPC-src', ':AssemblyInfo', '//protobuf:csharp']

deps = [
    '//tools/build/ksp:Google.Protobuf',
    '//tools/build/ksp:Assembly-CSharp',
    '//tools/build/ksp:Assembly-CSharp-firstpass',
    '//tools/build/ksp:UnityEngine',
    '//tools/build/ksp:UnityEngine.UI',
    '//tools/build/ksp:mscorlib',
    '//tools/build/ksp:System',
    '//tools/build/ksp:System.Core',
    '//tools/build/ksp:System.Xml'
]

csharp_library(
    name = 'KRPC',
    srcs = srcs,
    deps = deps,
    visibility = ['//visibility:public']
)

service_definitions(
    name = 'ServiceDefinitions',
    assemblies = [':KRPC'],
    service = 'KRPC',
    out = 'KRPC.json',
    visibility = ['//visibility:public']
)

png_images(
    name = 'icons',
    srcs = glob(['src/icons/*.svg'])
)

csharp_assembly_info(
    name = 'TestAssemblyInfo',
    title = 'KRPC.Test',
    copyright = author,
    version = assembly_version,
    cls_compliant = False
)

csharp_nunit_test(
    name = 'KRPC.Test',
    srcs = glob(['test/**/*.cs']) + [':TestAssemblyInfo'],
    deps = [
        '//server:KRPC',
        '//tools/build/mono-4.5:Moq',
        '//tools/build/ksp:Google.Protobuf',
        '//tools/build/ksp:Assembly-CSharp',
        '//tools/build/ksp:Assembly-CSharp-firstpass',
        '//tools/build/ksp:UnityEngine',
        '//tools/build/ksp:UnityEngine.UI',
        '//tools/build/mono-4.5:mscorlib',
        '//tools/build/mono-4.5:System',
        '//tools/build/mono-4.5:System.Core',
        '//tools/build/mono-4.5:System.Runtime',
        '//tools/build/mono-4.5:System.IO',
<<<<<<< HEAD
        '//tools/build/mono-4.5:System.Xml',
        '//tools/build/mono-4.5:System.Xml.Linq',
        '//tools/build/mono-4.5:Newtonsoft.Json'
=======
        '//tools/build/mono-4.5:System.Xml'
>>>>>>> 6fadc405
    ],
    optimize = False,
    define = ['CODE_ANALYSIS'],
    nowarn = ['1591'],
    size = 'small',
    visibility = ['//:__pkg__']
)

csharp_library(
    name = 'KRPC.Debug',
    srcs = srcs,
    deps = deps,
    optimize = False,
    define = ['CODE_ANALYSIS']
)

csharp_gendarme_test(
    name = 'gendarme-KRPC',
    lib = ':KRPC.Debug',
    ignores = 'src/ignores.txt',
    size = 'small'
)

csharp_gendarme_test(
    name = 'gendarme-KRPC.Test',
    lib = ':KRPC.Test',
    ignores = 'test/ignores.txt',
    size = 'small'
)<|MERGE_RESOLUTION|>--- conflicted
+++ resolved
@@ -110,13 +110,8 @@
         '//tools/build/mono-4.5:System.Core',
         '//tools/build/mono-4.5:System.Runtime',
         '//tools/build/mono-4.5:System.IO',
-<<<<<<< HEAD
         '//tools/build/mono-4.5:System.Xml',
-        '//tools/build/mono-4.5:System.Xml.Linq',
         '//tools/build/mono-4.5:Newtonsoft.Json'
-=======
-        '//tools/build/mono-4.5:System.Xml'
->>>>>>> 6fadc405
     ],
     optimize = False,
     define = ['CODE_ANALYSIS'],
