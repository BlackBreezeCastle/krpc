load('/tools/build/csharp', 'csharp_library', 'csharp_nunit_test', 'csharp_gendarme_test', 'csharp_assembly_info')
load('/tools/ServiceDefinitions/build', 'service_definitions')
load('/tools/build/image', 'png_images')
load('/config', 'version', 'ksp_version', 'assembly_version', 'author')

filegroup(
    name = 'server',
    srcs = [':version', 'CHANGES.txt', ':KRPC', ':ServiceDefinitions', ':icons'],
    visibility = ['//:__pkg__']
)

test_suite(
    name = 'test',
    tests = [':test-KRPC', ':gendarme-KRPC', ':gendarme-KRPC.Test'],
    visibility = ['//:__pkg__']
)

test_suite(
    name = 'ci-test',
    tests = [':test-KRPC']
)

genrule(
    name = 'version',
    outs = ['VERSION.txt'],
    cmd = 'echo "%s" > "$@"' % version
)

csharp_assembly_info(
    name = 'AssemblyInfo',
    title = 'KRPC',
    description = 'RPC server for Kerbal Space Program',
    copyright = author,
    version = assembly_version,
    custom = {'AssemblyKSPVersion': '"%s"' % ksp_version},
    internals_visible_to = [
        'KRPC.Test',
        'TestServer',
        'TestServer.Debug',
        'ServiceDefinitions',
        'ServiceDefinitions.Debug',
        'DynamicProxyGenAssembly2'
    ],
    cls_compliant = False,
    visibility = ['//tools/ServiceDefinitions:__pkg__'] # Make visible to ServiceDefinitions so it can build KRPC.dll with .NET 4.5 references
)

# Make sources visible to ServiceDefinitions so it can build KRPC.dll with .NET 4.5 references
filegroup(
    name = 'KRPC-src',
    srcs = glob(['src/**/*.cs']),
    visibility = ['//tools/ServiceDefinitions:__pkg__']
)

srcs = [':KRPC-src', ':AssemblyInfo', '//protobuf:csharp']

deps = [
    '//tools/build/ksp:Google.Protobuf',
    '//tools/build/ksp:Assembly-CSharp',
    '//tools/build/ksp:Assembly-CSharp-firstpass',
    '//tools/build/ksp:UnityEngine',
    '//tools/build/ksp:UnityEngine.UI',
    '//tools/build/ksp:mscorlib',
    '//tools/build/ksp:System',
    '//tools/build/ksp:System.Core',
    '//tools/build/ksp:System.Xml'
]

csharp_library(
    name = 'KRPC',
    srcs = srcs,
    deps = deps,
    visibility = ['//visibility:public']
)

service_definitions(
    name = 'ServiceDefinitions',
    assemblies = [':KRPC'],
    service = 'KRPC',
    out = 'KRPC.json',
    visibility = ['//visibility:public']
)

png_images(
    name = 'icons',
    srcs = glob(['src/icons/*.svg'])
)

csharp_assembly_info(
    name = 'TestAssemblyInfo',
    title = 'KRPC.Test',
    copyright = author,
    version = assembly_version,
    cls_compliant = False
)

test_deps = [
    '//server:KRPC',
    '//tools/build/mono-4.5:Moq',
    '//tools/build/ksp:Google.Protobuf',
    '//tools/build/ksp:Assembly-CSharp',
    '//tools/build/ksp:Assembly-CSharp-firstpass',
    '//tools/build/ksp:UnityEngine',
    '//tools/build/ksp:UnityEngine.UI',
    '//tools/build/mono-4.5:mscorlib',
    '//tools/build/mono-4.5:System',
    '//tools/build/mono-4.5:System.Core',
    '//tools/build/mono-4.5:System.Runtime',
    '//tools/build/mono-4.5:System.IO',
    '//tools/build/mono-4.5:System.Xml'
]

csharp_library(
    name = 'KRPC.Test',
    srcs = glob(['test/**/*.cs']) + [':TestAssemblyInfo'],
<<<<<<< HEAD
    deps = [
        '//server:KRPC',
        '//tools/build/mono-4.5:Moq',
        '//tools/build/ksp:Google.Protobuf',
        '//tools/build/ksp:Assembly-CSharp',
        '//tools/build/ksp:Assembly-CSharp-firstpass',
        '//tools/build/ksp:UnityEngine',
        '//tools/build/ksp:UnityEngine.UI',
        '//tools/build/mono-4.5:mscorlib',
        '//tools/build/mono-4.5:System',
        '//tools/build/mono-4.5:System.Core',
        '//tools/build/mono-4.5:System.Runtime',
        '//tools/build/mono-4.5:System.IO',
        '//tools/build/mono-4.5:System.Xml',
        '//tools/build/mono-4.5:Newtonsoft.Json'
    ],
=======
    deps = test_deps,
    nunit_test = True,
>>>>>>> 5267fdbb
    optimize = False,
    define = ['CODE_ANALYSIS'],
    nowarn = ['1591'],
    visibility = ['//:__pkg__']
)

csharp_nunit_test(
    name = 'test-KRPC',
    lib = ':KRPC.Test',
    deps = test_deps,
    size = 'small',
    # FIXME: need to run test outside the sandbox to work around nunit file accesses
    tags = ['local']
)

csharp_library(
    name = 'KRPC.Debug',
    srcs = srcs,
    deps = deps,
    optimize = False,
    define = ['CODE_ANALYSIS']
)

csharp_gendarme_test(
    name = 'gendarme-KRPC',
    lib = ':KRPC.Debug',
    ignores = 'src/ignores.txt',
    size = 'small'
)

csharp_gendarme_test(
    name = 'gendarme-KRPC.Test',
    lib = ':KRPC.Test',
    ignores = 'test/ignores.txt',
    size = 'small'
)<|MERGE_RESOLUTION|>--- conflicted
+++ resolved
@@ -107,33 +107,15 @@
     '//tools/build/mono-4.5:System.Core',
     '//tools/build/mono-4.5:System.Runtime',
     '//tools/build/mono-4.5:System.IO',
-    '//tools/build/mono-4.5:System.Xml'
+    '//tools/build/mono-4.5:System.Xml',
+    '//tools/build/mono-4.5:Newtonsoft.Json'
 ]
 
 csharp_library(
     name = 'KRPC.Test',
     srcs = glob(['test/**/*.cs']) + [':TestAssemblyInfo'],
-<<<<<<< HEAD
-    deps = [
-        '//server:KRPC',
-        '//tools/build/mono-4.5:Moq',
-        '//tools/build/ksp:Google.Protobuf',
-        '//tools/build/ksp:Assembly-CSharp',
-        '//tools/build/ksp:Assembly-CSharp-firstpass',
-        '//tools/build/ksp:UnityEngine',
-        '//tools/build/ksp:UnityEngine.UI',
-        '//tools/build/mono-4.5:mscorlib',
-        '//tools/build/mono-4.5:System',
-        '//tools/build/mono-4.5:System.Core',
-        '//tools/build/mono-4.5:System.Runtime',
-        '//tools/build/mono-4.5:System.IO',
-        '//tools/build/mono-4.5:System.Xml',
-        '//tools/build/mono-4.5:Newtonsoft.Json'
-    ],
-=======
     deps = test_deps,
     nunit_test = True,
->>>>>>> 5267fdbb
     optimize = False,
     define = ['CODE_ANALYSIS'],
     nowarn = ['1591'],
