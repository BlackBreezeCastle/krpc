--- conflicted
+++ resolved
@@ -107,11 +107,7 @@
                 AddPropertyProcedure (property, setter);
         }
 
-<<<<<<< HEAD
         void AddPropertyProcedure (MemberInfo property, MethodInfo method)
-=======
-        void AddPropertyMethod (MemberInfo property, MethodInfo method, string attribute)
->>>>>>> e8a1d226
         {
             var handler = new ProcedureHandler (method);
             AddProcedure (new ProcedureSignature (Name, method.Name, property.GetDocumentation (), handler, GameScene));
@@ -199,11 +195,7 @@
                 AddClassPropertyMethod (cls, classType, property, setter);
         }
 
-<<<<<<< HEAD
         void AddClassPropertyMethod (String cls, Type classType, MemberInfo property, MethodInfo method)
-=======
-        void AddClassPropertyMethod (string cls, MemberInfo property, MethodInfo method, string attribute)
->>>>>>> e8a1d226
         {
             var handler = new ClassMethodHandler (classType, method);
             AddProcedure (new ProcedureSignature (Name, cls + '_' + method.Name, property.GetDocumentation (), handler, GameScene));
