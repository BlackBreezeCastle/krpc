using System;
using System.Collections.Generic;
using System.Diagnostics.CodeAnalysis;
using System.Linq;
using System.Reflection;
using System.Text.RegularExpressions;
using KRPC.Service.Attributes;
using KRPC.Service.Messages;
using KRPC.Utils;

namespace KRPC.Service
{
    static class TypeUtils
    {
        static Regex identifierPattern = new Regex ("^[A-Z][A-Za-z0-9]*$");

        /// <summary>
        /// Returns true if the given identifier is a valid kRPC identifier.
        /// A valid identifier is a non-zero length string, containing letters and numbers,
        /// starting with an uppercase letter.
        /// </summary>
        public static bool IsAValidIdentifier (string identifier)
        {
            return identifierPattern.IsMatch (identifier);
        }

        /// <summary>
        /// Returns true if the given type can be used as a kRPC type.
        /// </summary>
        public static bool IsAValidType (Type type)
        {
            return IsAValueType (type) || IsAMessageType (type) || IsAClassType (type) || IsAnEnumType (type) || IsACollectionType (type);
        }

        /// <summary>
        /// Returns true if the given type can be used as a kRPC key type in dictionaries.
        /// </summary>
        public static bool IsAValidKeyType (Type type)
        {
            return
            type == typeof(int) ||
            type == typeof(long) ||
            type == typeof(uint) ||
            type == typeof(ulong) ||
            type == typeof(bool) ||
            type == typeof(string);
        }

        /// <summary>
        /// Returns true if the given type is a kRPC value type.
        /// </summary>
        public static bool IsAValueType (Type type)
        {
            return
            type == typeof(double) ||
            type == typeof(float) ||
            type == typeof(int) ||
            type == typeof(long) ||
            type == typeof(uint) ||
            type == typeof(ulong) ||
            type == typeof(bool) ||
            type == typeof(string) ||
            type == typeof(byte[]);
        }

        /// <summary>
        /// Returns true if the given type is a kRPC message type.
        /// </summary>
        public static bool IsAMessageType (Type type)
        {
            return typeof(IMessage).IsAssignableFrom (type);
        }

        /// <summary>
        /// Returns true if the given type can be used as a kRPC class type.
        /// </summary>
        public static bool IsAClassType (ICustomAttributeProvider type)
        {
            return Reflection.HasAttribute<KRPCClassAttribute> (type);
        }

        /// <summary>
        /// Returns true if the given type can be used as a kRPC enum type.
        /// </summary>
        public static bool IsAnEnumType (Type type)
        {
            return Reflection.HasAttribute<KRPCEnumAttribute> (type) && Enum.GetUnderlyingType (type) == typeof(int);
        }

        /// <summary>
        /// Returns true if the given type can be used as a kRPC collection type.
        /// </summary>
        public static bool IsACollectionType (Type type)
        {
            return IsATupleCollectionType (type) || IsAListCollectionType (type) || IsASetCollectionType (type) || IsADictionaryCollectionType (type);
        }

        /// <summary>
        /// Returns true if the given type can be used as a kRPC tuple collection type.
        /// </summary>
        public static bool IsATupleCollectionType (Type type)
        {
            return typeof(ITuple).IsAssignableFrom (type) &&
            type.GetGenericArguments ().All (IsAValidType);
        }

        /// <summary>
        /// Returns true if the given type can be used as a kRPC list collection type.
        /// </summary>
        public static bool IsAListCollectionType (Type type)
        {
            return Reflection.IsGenericType (type, typeof(IList<>)) &&
            type.GetGenericArguments ().Length == 1 &&
            IsAValidType (type.GetGenericArguments ().Single ());
        }

        /// <summary>
        /// Returns true if the given type can be used as a kRPC list collection type.
        /// </summary>
        public static bool IsASetCollectionType (Type type)
        {
            return Reflection.IsGenericType (type, typeof(HashSet<>)) &&
            type.GetGenericArguments ().Length == 1 &&
            IsAValidType (type.GetGenericArguments ().Single ());
        }

        /// <summary>
        /// Returns true if the given type can be used as a kRPC dictionary collection type.
        /// </summary>
        public static bool IsADictionaryCollectionType (Type type)
        {
            return Reflection.IsGenericType (type, typeof(IDictionary<,>)) &&
            type.GetGenericArguments ().Length == 2 &&
            IsAValidKeyType (type.GetGenericArguments () [0]) &&
            IsAValidType (type.GetGenericArguments () [1]);
        }

        /// <summary>
        /// Get the name of the service for the given KRPCService annotated type
        /// </summary>
        public static string GetServiceName (Type type)
        {
            ValidateKRPCService (type);
            var attribute = Reflection.GetAttribute<KRPCServiceAttribute> (type);
            var name = attribute.Name;
            return name ?? type.Name;
        }

        /// <summary>
        /// Get the GameScene that the service should active during
        /// </summary>
        public static GameScene GetServiceGameScene (Type type)
        {
            ValidateKRPCService (type);
            var attribute = Reflection.GetAttribute<KRPCServiceAttribute> (type);
            return attribute.GameScene;
        }

        /// <summary>
        /// Get the name of the service for the given KRPCClass annotated type
        /// </summary>
        public static string GetClassServiceName (Type type)
        {
            ValidateKRPCClass (type);
            var attribute = Reflection.GetAttribute<KRPCClassAttribute> (type);
            return attribute.Service ?? GetServiceName (type.DeclaringType);
        }

        /// <summary>
        /// Get the name of the service for the given KRPCEnum annotated type
        /// </summary>
        public static string GetEnumServiceName (Type type)
        {
            ValidateKRPCEnum (type);
            var attribute = Reflection.GetAttribute<KRPCEnumAttribute> (type);
            return attribute.Service ?? GetServiceName (type.DeclaringType);
        }

        /// <summary>
        /// Get the name of the service for the given KRPCException annotated type
        /// </summary>
        public static string GetExceptionServiceName (Type type)
        {
            ValidateKRPCException (type);
            var attribute = Reflection.GetAttribute<KRPCExceptionAttribute> (type);
            return attribute.Service ?? GetServiceName (type.DeclaringType);
        }

        /// <summary>
        /// Check if the string is a valid identifier for a kRPC service, procedure, property, class or method.
        /// </summary>
        public static void ValidateIdentifier (string name)
        {
            if (!IsAValidIdentifier (name))
                throw new ServiceException (name + " is not a valid kRPC identifier");
        }

        /// <summary>
        /// Check the given type is a valid kRPC service
        /// 1. Must have KRPCService attribute
        /// 2. Must have a valid identifier
        /// 3. Must be a public static class
        /// 4. Must not be declared inside another kRPC service
        /// </summary>
        public static void ValidateKRPCService (Type type)
        {
            if (!Reflection.HasAttribute<KRPCServiceAttribute> (type))
                throw new ArgumentException (type + " does not have KRPCService attribute");
            var attribute = Reflection.GetAttribute<KRPCServiceAttribute> (type);
            // Note: Type must already be a class, due to AttributeUsage definition
            // Validate the identifier. If Name is specified, use that as the identifier.
            ValidateIdentifier (attribute.Name ?? type.Name);
            // Check it's public static
            if (!((type.IsPublic || type.IsNestedPublic) && type.IsStatic ()))
                throw new ServiceException ("KRPCService " + type + " is not public static");
            // Check it's not nested inside another KRPCServiceAttribute
            var declaringType = type.DeclaringType;
            while (declaringType != null) {
                if (Reflection.HasAttribute<KRPCServiceAttribute> (type))
                    throw new ServiceException ("KRPCService " + type + " must not be declared inside another KRPCService");
                declaringType = declaringType.DeclaringType;
            }
        }

        /// <summary>
        /// Check the given method is a valid kRPC procedure
        /// 1. Must have KRPCProcedure attribute
        /// 2. Must have a valid identifier
        /// 3. Must be a public static method
        /// 4. Must be declared inside a kRPC service
        /// </summary>
        public static void ValidateKRPCProcedure (MethodBase method)
        {
            if (!Reflection.HasAttribute<KRPCProcedureAttribute> (method))
                throw new ArgumentException (method + " does not have KRPCProcedure attribute");
            // Note: Type must already be a method, due to AttributeUsage definition
            // Validate the identifier.
            ValidateIdentifier (method.Name);
            // Check the method is public static
            if (!(method.IsPublic && method.IsStatic))
                throw new ServiceException ("KRPCProcedure " + method + " is not public static");
            // Check its defined directly in a KRPCServiceAttribute
            var declaringType = method.DeclaringType;
            if (declaringType == null || !Reflection.HasAttribute<KRPCServiceAttribute> (declaringType))
                throw new ServiceException ("KRPCProcedure " + method + " is not declared inside a KRPCService");
        }

        /// <summary>
        /// Check the given type is a valid kRPC property
        /// 1. Must have KRPCProperty attribute
        /// 2. Must have a valid identifier
        /// 3. Must be a public static property
        /// 4. Must be declared inside a kRPC service
        /// </summary>
        public static void ValidateKRPCProperty (PropertyInfo property)
        {
            if (!Reflection.HasAttribute<KRPCPropertyAttribute> (property))
                throw new ArgumentException (property + " does not have KRPCProperty attribute");
            // Note: Type must already be a property, due to AttributeUsage definition
            // Validate the identifier.
            ValidateIdentifier (property.Name);
            // Check it's public static
            if (!(property.IsPublic () && property.IsStatic ()))
                throw new ServiceException ("KRPCProperty " + property + " is not public static");
            // Check the method is defined directly inside a KRPCService
            var declaringType = property.DeclaringType;
            if (declaringType == null || !Reflection.HasAttribute<KRPCServiceAttribute> (declaringType))
                throw new ServiceException ("KRPCProperty " + property + " is not declared inside a KRPCService");
        }

        /// <summary>
        /// Check the given type is a valid kRPC class
        /// 1. Must have KRPCClass attribute
        /// 2. Must have a valid identifier
        /// 3. Must be a public non-static class
        /// 4. Must be declared inside a kRPC service if it doesn't have the service explicity set
        /// 5. Must not be declared inside a kRPC service if it does have the service explicity set
        /// </summary>
        public static void ValidateKRPCClass (Type type)
        {
            if (!Reflection.HasAttribute<KRPCClassAttribute> (type))
                throw new ArgumentException (type + " does not have KRPCClass attribute");
            var attribute = Reflection.GetAttribute<KRPCClassAttribute> (type);
            // Note: Type must already be a class, due to AttributeUsage definition
            // Validate the identifier.
            ValidateIdentifier (type.Name);
            // Check it's public non-static
            if (!((type.IsPublic || type.IsNestedPublic) && !type.IsStatic ()))
                throw new ServiceException ("KRPCClass " + type + " is not public non-static");
            // If it doesn't have the Service property set, check the class is defined directly inside a KRPCService
            var declaringType = type.DeclaringType;
            if (attribute.Service == null && (declaringType == null || !Reflection.HasAttribute<KRPCServiceAttribute> (declaringType)))
                throw new ServiceException ("KRPCClass " + type + " is not declared inside a KRPCService");
            // If it does have the Service property set, check the class isn't defined in a KRPCService
            if (attribute.Service != null) {
                ValidateIdentifier (attribute.Service);
                while (declaringType != null) {
                    if (Reflection.HasAttribute<KRPCServiceAttribute> (declaringType))
                        throw new ServiceException ("KRPCClass " + type + " is declared inside a KRPCService, but has the service name explicitly set");
                    declaringType = declaringType.DeclaringType;
                }
            }
        }

        /// <summary>
        /// Check the given type is a valid kRPC enumeration
        /// 1. Must have KRPCEnum attribute
        /// 2. Must have a valid identifier
        /// 3. Must be a public enum
        /// 4. Underlying type must be a 32-bit signed integer (int)
        /// 5. Must be declared inside a kRPC service if it doesn't have the service explicity set
        /// 6. Must not be declared inside a kRPC service if it does have the service explicity set
        /// </summary>
        public static void ValidateKRPCEnum (Type type)
        {
            if (!Reflection.HasAttribute<KRPCEnumAttribute> (type))
                throw new ArgumentException (type + " does not have KRPCEnum attribute");
            var attribute = Reflection.GetAttribute<KRPCEnumAttribute> (type);
            // Note: Type must already be an enum, due to AttributeUsage definition
            // Validate the identifier.
            ValidateIdentifier (type.Name);
            // Check it's public
            if (!(type.IsPublic || type.IsNestedPublic))
                throw new ServiceException ("KRPCEnum " + type + " is not public");
            // Check the underlying type is an int
            if (Enum.GetUnderlyingType (type) != typeof(int))
                throw new ServiceException ("KRPCEnum " + type + " has underlying type " + Enum.GetUnderlyingType (type) + "; but only int is supported");
            // If it doesn't have the Service property set, check the enum is defined directly inside a KRPCService
            var declaringType = type.DeclaringType;
            if (attribute.Service == null && (declaringType == null || !Reflection.HasAttribute<KRPCServiceAttribute> (declaringType)))
                throw new ServiceException ("KRPCEnum " + type + " is not declared inside a KRPCService");
            // If it does have the Service property set, check the class isn't defined in a KRPCService
            if (attribute.Service != null) {
                ValidateIdentifier (attribute.Service);
                while (declaringType != null) {
                    if (Reflection.HasAttribute<KRPCServiceAttribute> (declaringType))
                        throw new ServiceException ("KRPCClass " + type + " is declared inside a KRPCService, but has the service name explicitly set");
                    declaringType = declaringType.DeclaringType;
                }
            }
        }

        /// <summary>
        /// Check the given method is a valid kRPC class method
<<<<<<< HEAD
        ///  1. Must have KRPCMethod attribute
        ///  2. Must have a valid identifier
        ///  3. Must be a public method
        ///  4. Must be declared inside a class that is assignable from the given kRPC class
=======
        /// 1. Must have KRPCMethod attribute
        /// 2. Must have a valid identifier
        /// 3. Must be a public method
        /// 4. Must be declared inside a kRPC class
>>>>>>> ba92e5da
        /// </summary>
        public static void ValidateKRPCMethod (Type cls, MethodBase method)
        {
            if (!Reflection.HasAttribute<KRPCMethodAttribute> (method))
                throw new ArgumentException (method + " does not have KRPCMethod attribute");
            // Note: Type must already be a method, due to AttributeUsage definition
            // Validate the identifier.
            ValidateIdentifier (method.Name);
            // Check it's public non-static
            if (!method.IsPublic)
                throw new ServiceException ("KRPCMethod " + method + " is not public");
            // Check the method is defined in a KRPCClass
            ValidateKRPCClass (cls);
            var declaringType = method.DeclaringType;
            if (declaringType == null || !declaringType.IsAssignableFrom (cls))
                throw new ServiceException ("KRPCMethod " + method + " is not declared inside a KRPCClass");
        }

        /// <summary>
        /// Check the given type is a valid kRPC class property
<<<<<<< HEAD
        ///  1. Must have KRPCProperty attribute
        ///  2. Must have a valid identifier
        ///  3. Must be a public non-static property
        ///  4. Must be declared inside a class that is assignable from the given kRPC class
=======
        /// 1. Must have KRPCProperty attribute
        /// 2. Must have a valid identifier
        /// 3. Must be a public non-static property
        /// 4. Must be declared inside a kRPC class
>>>>>>> ba92e5da
        /// </summary>
        public static void ValidateKRPCClassProperty (Type cls, PropertyInfo property)
        {
            if (!Reflection.HasAttribute<KRPCPropertyAttribute> (property))
                throw new ArgumentException (property + " does not have KRPCProperty attribute");
            // Note: Type must already be a property, due to AttributeUsage definition
            // Validate the identifier.
            ValidateIdentifier (property.Name);
            // Check it's not static
            if (!(property.IsPublic () && !property.IsStatic ()))
                throw new ServiceException ("KRPCProperty " + property + " is not public non-static");
            // Check the method is defined in a KRPCClass
            ValidateKRPCClass (cls);
            var declaringType = property.DeclaringType;
            if (declaringType == null || !declaringType.IsAssignableFrom (cls))
                throw new ServiceException ("KRPCProperty " + property + " is not declared inside a KRPCClass");
        }

        /// <summary>
        /// Check the given type is a valid kRPC exception class
        ///  1. Must have KRPCException attribute
        ///  2. Must have a valid identifier
        ///  3. Must be a public non-static class
        ///  4. Must be declared inside a kRPC service if it doesn't have the service explicity set
        ///  5. Must not be declared inside a kRPC service if it does have the service explicity set
        /// </summary>
        public static void ValidateKRPCException (Type type)
        {
            if (!Reflection.HasAttribute<KRPCExceptionAttribute> (type))
                throw new ArgumentException (type + " does not have KRPCException attribute");
            var attribute = Reflection.GetAttribute<KRPCExceptionAttribute> (type);
            // Note: Type must already be a class, due to AttributeUsage definition
            // Validate the identifier.
            ValidateIdentifier (type.Name);
            // Check it's public non-static
            if (!((type.IsPublic || type.IsNestedPublic) && !type.IsStatic ()))
                throw new ServiceException ("KRPCException " + type + " is not public non-static");
            // If it doesn't have the Service property set, check the class is defined directly inside a KRPCService
            var declaringType = type.DeclaringType;
            if (attribute.Service == null && (declaringType == null || !Reflection.HasAttribute<KRPCServiceAttribute> (declaringType)))
                throw new ServiceException ("KRPCException " + type + " is not declared inside a KRPCService");
            // If it does have the Service property set, check the class isn't defined in a KRPCService
            if (attribute.Service != null) {
                ValidateIdentifier (attribute.Service);
                while (declaringType != null) {
                    if (Reflection.HasAttribute<KRPCServiceAttribute> (declaringType))
                        throw new ServiceException ("KRPCException " + type + " is declared inside a KRPCService, but has the service name explicitly set");
                    declaringType = declaringType.DeclaringType;
                }
            }
        }

        /// <summary>
        /// Return the name of the kRPC type used to represent the given C# type
        /// </summary>
        [SuppressMessage ("Gendarme.Rules.Maintainability", "AvoidComplexMethodsRule")]
        [SuppressMessage ("Gendarme.Rules.Performance", "AvoidRepetitiveCallsToPropertiesRule")]
        [SuppressMessage ("Gendarme.Rules.Smells", "AvoidLongMethodsRule")]
        [SuppressMessage ("Gendarme.Rules.Smells", "AvoidSwitchStatementsRule")]
        public static object SerializeType (Type type)
        {
            if (!IsAValidType (type))
                throw new ArgumentException ("Type " + type + " is not a valid kRPC type");
            var result = new Dictionary<string,object> ();
            if (IsAValueType (type)) {
                switch (Type.GetTypeCode (type)) {
                case TypeCode.Double:
                    result["code"] = "DOUBLE";
                    break;
                case TypeCode.Single:
                    result["code"] = "FLOAT";
                    break;
                case TypeCode.Int32:
                    result["code"] = "SINT32";
                    break;
                case TypeCode.Int64:
                    result["code"] = "SINT64";
                    break;
                case TypeCode.UInt32:
                    result["code"] = "UINT32";
                    break;
                case TypeCode.UInt64:
                    result["code"] = "UINT64";
                    break;
                case TypeCode.Boolean:
                    result["code"] = "BOOL";
                    break;
                case TypeCode.String:
                    result["code"] = "STRING";
                    break;
                default:
                    if (type == typeof(byte[]))
                        result["code"] = "BYTES";
                    break;
                }
            } else if (IsAClassType (type)) {
                result["code"] = "CLASS";
                result["service"] = GetClassServiceName (type);
                result["name"] = type.Name;
            } else if (IsAnEnumType (type)) {
                result["code"] = "ENUMERATION";
                result["service"] = GetEnumServiceName (type);
                result["name"] = type.Name;
            } else if (IsATupleCollectionType (type)) {
                result["code"] = "TUPLE";
                result["types"] = type.GetGenericArguments ().Select (t => SerializeType (t)).ToList ();
            } else if (IsAListCollectionType (type)) {
                result["code"] = "LIST";
                result["types"] = type.GetGenericArguments ().Select (t => SerializeType (t)).ToList ();
            } else if (IsASetCollectionType (type)) {
                result["code"] = "SET";
                result["types"] = type.GetGenericArguments ().Select (t => SerializeType (t)).ToList ();
            } else if (IsADictionaryCollectionType (type)) {
                result["code"] = "DICTIONARY";
                result["types"] = type.GetGenericArguments ().Select (t => SerializeType (t)).ToList ();
            } else if (IsAMessageType (type)) {
                var name = type.ToString ();
                var camelCase = name.Substring (name.LastIndexOf ('.') + 1);
                var snakeCase = String.Empty;
                for (var i = 0; i < camelCase.Length-1; i++) {
                    if (Char.IsLower(camelCase[i]) && Char.IsUpper(camelCase[i+1]))
                        snakeCase += camelCase[i] + "_";
                    else
                        snakeCase += camelCase[i];
                }
                snakeCase += camelCase[camelCase.Length-1];
                result["code"] = snakeCase.ToUpper();
            }
            if (!result.ContainsKey("code"))
                throw new ArgumentException ("Type " + type + " is not a valid kRPC type");
            return result;
        }
    }
}<|MERGE_RESOLUTION|>--- conflicted
+++ resolved
@@ -342,17 +342,10 @@
 
         /// <summary>
         /// Check the given method is a valid kRPC class method
-<<<<<<< HEAD
-        ///  1. Must have KRPCMethod attribute
-        ///  2. Must have a valid identifier
-        ///  3. Must be a public method
-        ///  4. Must be declared inside a class that is assignable from the given kRPC class
-=======
         /// 1. Must have KRPCMethod attribute
         /// 2. Must have a valid identifier
         /// 3. Must be a public method
-        /// 4. Must be declared inside a kRPC class
->>>>>>> ba92e5da
+        /// 4. Must be declared inside a class that is assignable from the given kRPC class
         /// </summary>
         public static void ValidateKRPCMethod (Type cls, MethodBase method)
         {
@@ -373,17 +366,10 @@
 
         /// <summary>
         /// Check the given type is a valid kRPC class property
-<<<<<<< HEAD
-        ///  1. Must have KRPCProperty attribute
-        ///  2. Must have a valid identifier
-        ///  3. Must be a public non-static property
-        ///  4. Must be declared inside a class that is assignable from the given kRPC class
-=======
         /// 1. Must have KRPCProperty attribute
         /// 2. Must have a valid identifier
         /// 3. Must be a public non-static property
-        /// 4. Must be declared inside a kRPC class
->>>>>>> ba92e5da
+        /// 4. Must be declared inside a class that is assignable from the given kRPC class
         /// </summary>
         public static void ValidateKRPCClassProperty (Type cls, PropertyInfo property)
         {
@@ -404,11 +390,11 @@
 
         /// <summary>
         /// Check the given type is a valid kRPC exception class
-        ///  1. Must have KRPCException attribute
-        ///  2. Must have a valid identifier
-        ///  3. Must be a public non-static class
-        ///  4. Must be declared inside a kRPC service if it doesn't have the service explicity set
-        ///  5. Must not be declared inside a kRPC service if it does have the service explicity set
+        /// 1. Must have KRPCException attribute
+        /// 2. Must have a valid identifier
+        /// 3. Must be a public non-static class
+        /// 4. Must be declared inside a kRPC service if it doesn't have the service explicity set
+        /// 5. Must not be declared inside a kRPC service if it does have the service explicity set
         /// </summary>
         public static void ValidateKRPCException (Type type)
         {
