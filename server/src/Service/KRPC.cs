--- conflicted
+++ resolved
@@ -138,13 +138,8 @@
         [KRPCProperty]
         public static GameScene CurrentGameScene {
             get {
-<<<<<<< HEAD
-                switch (KRPCCore.Context.GameScene) {
-                case global::KRPC.Service.GameScene.SpaceCenter:
-=======
-                var scene = KRPCServer.Context.GameScene;
+                var scene = KRPCCore.Context.GameScene;
                 if ((scene & global::KRPC.Service.GameScene.SpaceCenter) != 0)
->>>>>>> 6483d249
                     return GameScene.SpaceCenter;
                 else if ((scene & global::KRPC.Service.GameScene.Flight) != 0)
                     return GameScene.Flight;
