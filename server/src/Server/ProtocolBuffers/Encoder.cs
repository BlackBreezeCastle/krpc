using System;
using System.Collections;
using System.Diagnostics.CodeAnalysis;
using System.IO;
using System.Linq;
using System.Reflection;
using Google.Protobuf;
using KRPC.Service;
using KRPC.Service.Messages;

namespace KRPC.Server.ProtocolBuffers
{
    static class Encoder
    {
        static MemoryStream cachedBuffer = new MemoryStream ();
        static CodedOutputStream cachedStream = new CodedOutputStream (cachedBuffer);

        /// <summary>
        /// Encode an object using the protocol buffer encoding scheme.
        /// </summary>
        public static ByteString Encode (object value)
        {
            return EncodeObject (value, cachedBuffer, cachedStream);
        }

        [SuppressMessage ("Gendarme.Rules.Performance", "AvoidUnneededUnboxingRule")]
        [SuppressMessage ("Gendarme.Rules.Smells", "AvoidSwitchStatementsRule")]
        [SuppressMessage ("Gendarme.Rules.Smells", "AvoidLongMethodsRule")]
        static ByteString EncodeObject (object value, MemoryStream buffer, CodedOutputStream stream)
        {
            buffer.SetLength (0);
            if (value == null) {
                stream.WriteUInt64 (0);
            } else if (value is Enum) {
                stream.WriteSInt32 ((int)value);
            } else {
                var type = value.GetType ();
                switch (Type.GetTypeCode (type)) {
                case TypeCode.Double:
                    stream.WriteDouble ((double)value);
                    break;
                case TypeCode.Single:
                    stream.WriteFloat ((float)value);
                    break;
                case TypeCode.Int32:
                    stream.WriteSInt32 ((int)value);
                    break;
                case TypeCode.Int64:
                    stream.WriteSInt64 ((long)value);
                    break;
                case TypeCode.UInt32:
                    stream.WriteUInt32 ((uint)value);
                    break;
                case TypeCode.UInt64:
                    stream.WriteUInt64 ((ulong)value);
                    break;
                case TypeCode.Boolean:
                    stream.WriteBool ((bool)value);
                    break;
                case TypeCode.String:
                    stream.WriteString ((string)value);
                    break;
                default:
                    if (type == typeof(byte[]))
                        stream.WriteBytes (ByteString.CopyFrom ((byte[])value));
                    else if (TypeUtils.IsAClassType (type))
                        stream.WriteUInt64 (ObjectStore.Instance.AddInstance (value));
                    else if (TypeUtils.IsATupleCollectionType (type))
                        WriteTuple (value, stream);
                    else if (TypeUtils.IsAListCollectionType (type))
                        WriteList (value, stream);
                    else if (TypeUtils.IsASetCollectionType (type))
                        WriteSet (value, stream);
                    else if (TypeUtils.IsADictionaryCollectionType (type))
                        WriteDictionary (value, stream);
                    else if (TypeUtils.IsAMessageType (type))
                        WriteMessage (value, stream);
                    else
                        throw new ArgumentException (type + " is not a serializable type");
                    break;
                }
            }
            stream.Flush ();
            return ByteString.CopyFrom (buffer.GetBuffer (), 0, (int)buffer.Length);
        }

        static void WriteTuple (object value, CodedOutputStream stream)
        {
            var encodedTuple = new KRPC.Schema.KRPC.Tuple ();
            var valueTypes = value.GetType ().GetGenericArguments ().ToArray ();
            var genericType = Type.GetType ("KRPC.Utils.Tuple`" + valueTypes.Length);
            var tupleType = genericType.MakeGenericType (valueTypes);
            using (var internalBuffer = new MemoryStream ()) {
                var internalStream = new CodedOutputStream (internalBuffer);
                for (int i = 0; i < valueTypes.Length; i++) {
                    var property = tupleType.GetProperty ("Item" + (i + 1));
                    var item = property.GetGetMethod ().Invoke (value, null);
                    encodedTuple.Items.Add (EncodeObject (item, internalBuffer, internalStream));
                }
            }
            encodedTuple.WriteTo (stream);
        }

        static void WriteList (object value, CodedOutputStream stream)
        {
            var encodedList = new Schema.KRPC.List ();
            var list = (IList)value;
            using (var internalBuffer = new MemoryStream ()) {
                var internalStream = new CodedOutputStream (internalBuffer);
                foreach (var item in list)
                    encodedList.Items.Add (EncodeObject (item, internalBuffer, internalStream));
            }
            encodedList.WriteTo (stream);
        }

<<<<<<< HEAD
=======
        static void WriteDictionary (object value, CodedOutputStream stream)
        {
            var encodedDictionary = new Schema.KRPC.Dictionary ();
            using (var internalBuffer = new MemoryStream ()) {
                var internalStream = new CodedOutputStream (internalBuffer);
                foreach (DictionaryEntry entry in (IDictionary) value) {
                    var encodedEntry = new Schema.KRPC.DictionaryEntry ();
                    encodedEntry.Key = EncodeObject (entry.Key, internalBuffer, internalStream);
                    encodedEntry.Value = EncodeObject (entry.Value, internalBuffer, internalStream);
                    encodedDictionary.Entries.Add (encodedEntry);
                }
            }
            encodedDictionary.WriteTo (stream);
        }

>>>>>>> e8a1d226
        static void WriteSet (object value, CodedOutputStream stream)
        {
            var encodedSet = new Schema.KRPC.Set ();
            var set = (IEnumerable)value;
            using (var internalBuffer = new MemoryStream ()) {
                var internalStream = new CodedOutputStream (internalBuffer);
                foreach (var item in set)
                    encodedSet.Items.Add (EncodeObject (item, internalBuffer, internalStream));
            }
            encodedSet.WriteTo (stream);
        }

        static void WriteDictionary (object value, CodedOutputStream stream)
        {
<<<<<<< HEAD
            var encodedDictionary = new KRPC.Schema.KRPC.Dictionary ();
=======
            var encodedTuple = new Schema.KRPC.Tuple ();
            var valueTypes = value.GetType ().GetGenericArguments ().ToArray ();
            var genericType = Type.GetType ("KRPC.Utils.Tuple`" + valueTypes.Length);
            var tupleType = genericType.MakeGenericType (valueTypes);
>>>>>>> e8a1d226
            using (var internalBuffer = new MemoryStream ()) {
                var internalStream = new CodedOutputStream (internalBuffer);
                foreach (DictionaryEntry entry in (IDictionary) value) {
                    var encodedEntry = new KRPC.Schema.KRPC.DictionaryEntry ();
                    encodedEntry.Key = EncodeObject (entry.Key, internalBuffer, internalStream);
                    encodedEntry.Value = EncodeObject (entry.Value, internalBuffer, internalStream);
                    encodedDictionary.Entries.Add (encodedEntry);
                }
            }
            encodedDictionary.WriteTo (stream);
        }

        static void WriteMessage (object value, CodedOutputStream stream)
        {
            var savedCachedBuffer = cachedBuffer;
            var savedCachedStream = cachedStream;
            cachedBuffer = new MemoryStream ();
            cachedStream = new CodedOutputStream (cachedBuffer);
            Google.Protobuf.IMessage message = ((Service.Messages.IMessage)value).ToProtobufMessage ();
            cachedBuffer = savedCachedBuffer;
            cachedStream = savedCachedStream;
            message.WriteTo (stream);
        }

        /// <summary>
        /// Decode a value of the given type.
        /// Should not be called directly. This interface is used by service client stubs.
        /// </summary>
        [SuppressMessage ("Gendarme.Rules.Smells", "AvoidSwitchStatementsRule")]
        public static object Decode (ByteString value, Type type)
        {
            var stream = value.CreateCodedInput ();
            if (type.IsEnum) {
                if (TypeUtils.IsAnEnumType (type))
                    return Enum.ToObject (type, stream.ReadSInt32 ());
            } else {
                switch (Type.GetTypeCode (type)) {
                case TypeCode.Double:
                    return stream.ReadDouble ();
                case TypeCode.Single:
                    return stream.ReadFloat ();
                case TypeCode.Int32:
                    return stream.ReadSInt32 ();
                case TypeCode.Int64:
                    return stream.ReadSInt64 ();
                case TypeCode.UInt32:
                    return stream.ReadUInt32 ();
                case TypeCode.UInt64:
                    return stream.ReadUInt64 ();
                case TypeCode.Boolean:
                    return stream.ReadBool ();
                case TypeCode.String:
                    return stream.ReadString ();
                default:
                    if (type == typeof(byte[]))
                        return stream.ReadBytes ().ToByteArray ();
                    else if (TypeUtils.IsAClassType (type))
                        return ObjectStore.Instance.GetInstance (stream.ReadUInt64 ());
                    else if (TypeUtils.IsATupleCollectionType (type))
                        return DecodeTuple (stream, type);
                    else if (TypeUtils.IsAListCollectionType (type))
                        return DecodeList (stream, type);
                    else if (TypeUtils.IsASetCollectionType (type))
                        return DecodeSet (stream, type);
                    else if (TypeUtils.IsADictionaryCollectionType (type))
                        return DecodeDictionary (stream, type);
                    else if (TypeUtils.IsAMessageType (type))
                        return DecodeMessage (stream, type);
                    break;
                }
            }
            throw new ArgumentException (type + " is not a serializable type");
        }

        static object DecodeTuple (CodedInputStream stream, Type type)
        {
            var encodedTuple = KRPC.Schema.KRPC.Tuple.Parser.ParseFrom (stream);
            var valueTypes = type.GetGenericArguments ().ToArray ();
            var genericType = Type.GetType ("KRPC.Utils.Tuple`" + valueTypes.Length);
            var values = new Object[valueTypes.Length];
            for (int i = 0; i < valueTypes.Length; i++) {
                var item = encodedTuple.Items [i];
                values [i] = Decode (item, valueTypes [i]);
            }
            var tuple = genericType
                .MakeGenericType (valueTypes)
                .GetConstructor (valueTypes)
                .Invoke (values);
            return tuple;
        }

        static object DecodeList (CodedInputStream stream, Type type)
        {
            var encodedList = Schema.KRPC.List.Parser.ParseFrom (stream);
            var list = (IList)(typeof(System.Collections.Generic.List<>)
                .MakeGenericType (type.GetGenericArguments ().Single ())
                .GetConstructor (Type.EmptyTypes)
                .Invoke (null));
            foreach (var item in encodedList.Items)
                list.Add (Decode (item, type.GetGenericArguments ().Single ()));
            return list;
        }

<<<<<<< HEAD
=======
        static object DecodeDictionary (CodedInputStream stream, Type type)
        {
            var encodedDictionary = Schema.KRPC.Dictionary.Parser.ParseFrom (stream);
            var dictionary = (IDictionary)(typeof(System.Collections.Generic.Dictionary<,>)
                .MakeGenericType (type.GetGenericArguments () [0], type.GetGenericArguments () [1])
                .GetConstructor (Type.EmptyTypes)
                .Invoke (null));
            foreach (var entry in encodedDictionary.Entries) {
                var key = Decode (entry.Key, type.GetGenericArguments () [0]);
                var value = Decode (entry.Value, type.GetGenericArguments () [1]);
                dictionary [key] = value;
            }
            return dictionary;
        }

>>>>>>> e8a1d226
        static object DecodeSet (CodedInputStream stream, Type type)
        {
            var encodedSet = Schema.KRPC.Set.Parser.ParseFrom (stream);
            var set = (IEnumerable)(typeof(System.Collections.Generic.HashSet<>)
                .MakeGenericType (type.GetGenericArguments ().Single ())
                .GetConstructor (Type.EmptyTypes)
                .Invoke (null));
            MethodInfo methodInfo = type.GetMethod ("Add");
            foreach (var item in encodedSet.Items) {
                var decodedItem = Decode (item, type.GetGenericArguments ().Single ());
                methodInfo.Invoke (set, new [] { decodedItem });
            }
            return set;
        }

        static object DecodeDictionary (CodedInputStream stream, Type type)
        {
<<<<<<< HEAD
            var encodedDictionary = KRPC.Schema.KRPC.Dictionary.Parser.ParseFrom (stream);
            var dictionary = (IDictionary)(typeof(System.Collections.Generic.Dictionary<,>)
                .MakeGenericType (type.GetGenericArguments () [0], type.GetGenericArguments () [1])
                .GetConstructor (Type.EmptyTypes)
                .Invoke (null));
            foreach (var entry in encodedDictionary.Entries) {
                var key = Decode (entry.Key, type.GetGenericArguments () [0]);
                var value = Decode (entry.Value, type.GetGenericArguments () [1]);
                dictionary [key] = value;
=======
            var encodedTuple = Schema.KRPC.Tuple.Parser.ParseFrom (stream);
            var valueTypes = type.GetGenericArguments ().ToArray ();
            var genericType = Type.GetType ("KRPC.Utils.Tuple`" + valueTypes.Length);
            var values = new object[valueTypes.Length];
            for (int i = 0; i < valueTypes.Length; i++) {
                var item = encodedTuple.Items [i];
                values [i] = Decode (item, valueTypes [i]);
>>>>>>> e8a1d226
            }
            return dictionary;
        }

        static object DecodeMessage (CodedInputStream stream, Type type)
        {
            if (type == typeof(ProcedureCall)) {
                var message = new Schema.KRPC.ProcedureCall ();
                message.MergeFrom (stream);
                return message.ToMessage ();
            }
            throw new ArgumentException ("Cannot decode protocol buffer messages of type " + type);
        }
    }
}<|MERGE_RESOLUTION|>--- conflicted
+++ resolved
@@ -113,24 +113,6 @@
             encodedList.WriteTo (stream);
         }
 
-<<<<<<< HEAD
-=======
-        static void WriteDictionary (object value, CodedOutputStream stream)
-        {
-            var encodedDictionary = new Schema.KRPC.Dictionary ();
-            using (var internalBuffer = new MemoryStream ()) {
-                var internalStream = new CodedOutputStream (internalBuffer);
-                foreach (DictionaryEntry entry in (IDictionary) value) {
-                    var encodedEntry = new Schema.KRPC.DictionaryEntry ();
-                    encodedEntry.Key = EncodeObject (entry.Key, internalBuffer, internalStream);
-                    encodedEntry.Value = EncodeObject (entry.Value, internalBuffer, internalStream);
-                    encodedDictionary.Entries.Add (encodedEntry);
-                }
-            }
-            encodedDictionary.WriteTo (stream);
-        }
-
->>>>>>> e8a1d226
         static void WriteSet (object value, CodedOutputStream stream)
         {
             var encodedSet = new Schema.KRPC.Set ();
@@ -145,14 +127,7 @@
 
         static void WriteDictionary (object value, CodedOutputStream stream)
         {
-<<<<<<< HEAD
             var encodedDictionary = new KRPC.Schema.KRPC.Dictionary ();
-=======
-            var encodedTuple = new Schema.KRPC.Tuple ();
-            var valueTypes = value.GetType ().GetGenericArguments ().ToArray ();
-            var genericType = Type.GetType ("KRPC.Utils.Tuple`" + valueTypes.Length);
-            var tupleType = genericType.MakeGenericType (valueTypes);
->>>>>>> e8a1d226
             using (var internalBuffer = new MemoryStream ()) {
                 var internalStream = new CodedOutputStream (internalBuffer);
                 foreach (DictionaryEntry entry in (IDictionary) value) {
@@ -256,24 +231,6 @@
             return list;
         }
 
-<<<<<<< HEAD
-=======
-        static object DecodeDictionary (CodedInputStream stream, Type type)
-        {
-            var encodedDictionary = Schema.KRPC.Dictionary.Parser.ParseFrom (stream);
-            var dictionary = (IDictionary)(typeof(System.Collections.Generic.Dictionary<,>)
-                .MakeGenericType (type.GetGenericArguments () [0], type.GetGenericArguments () [1])
-                .GetConstructor (Type.EmptyTypes)
-                .Invoke (null));
-            foreach (var entry in encodedDictionary.Entries) {
-                var key = Decode (entry.Key, type.GetGenericArguments () [0]);
-                var value = Decode (entry.Value, type.GetGenericArguments () [1]);
-                dictionary [key] = value;
-            }
-            return dictionary;
-        }
-
->>>>>>> e8a1d226
         static object DecodeSet (CodedInputStream stream, Type type)
         {
             var encodedSet = Schema.KRPC.Set.Parser.ParseFrom (stream);
@@ -291,7 +248,6 @@
 
         static object DecodeDictionary (CodedInputStream stream, Type type)
         {
-<<<<<<< HEAD
             var encodedDictionary = KRPC.Schema.KRPC.Dictionary.Parser.ParseFrom (stream);
             var dictionary = (IDictionary)(typeof(System.Collections.Generic.Dictionary<,>)
                 .MakeGenericType (type.GetGenericArguments () [0], type.GetGenericArguments () [1])
@@ -301,15 +257,6 @@
                 var key = Decode (entry.Key, type.GetGenericArguments () [0]);
                 var value = Decode (entry.Value, type.GetGenericArguments () [1]);
                 dictionary [key] = value;
-=======
-            var encodedTuple = Schema.KRPC.Tuple.Parser.ParseFrom (stream);
-            var valueTypes = type.GetGenericArguments ().ToArray ();
-            var genericType = Type.GetType ("KRPC.Utils.Tuple`" + valueTypes.Length);
-            var values = new object[valueTypes.Length];
-            for (int i = 0; i < valueTypes.Length; i++) {
-                var item = encodedTuple.Items [i];
-                values [i] = Decode (item, valueTypes [i]);
->>>>>>> e8a1d226
             }
             return dictionary;
         }
