--- conflicted
+++ resolved
@@ -64,24 +64,11 @@
         /// </summary>
         IEnumerable<IClient> Clients { get; }
 
-<<<<<<< HEAD
-        /// <summary>
-        /// The servers address.
-        /// </summary>
-        /// <value>The address.</value>
-        string Address { get; }
-
-        /// <summary>
-        /// Returns true if the server is running and accepting client connections.
-        /// </summary>
-        bool Running { get; }
-=======
         event EventHandler<ClientRequestingConnectionEventArgs> OnClientRequestingConnection;
         event EventHandler<ClientConnectedEventArgs> OnClientConnected;
         event EventHandler<ClientActivityEventArgs> OnClientActivity;
         event EventHandler<ClientDisconnectedEventArgs> OnClientDisconnected;
     }
->>>>>>> ae0ccb2d
 
     /// <summary>
     /// A generic server, that receives values of type TIn from clients and
