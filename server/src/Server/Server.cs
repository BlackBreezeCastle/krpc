--- conflicted
+++ resolved
@@ -49,11 +49,7 @@
         /// </summary>
         public event EventHandler<ClientDisconnectedEventArgs> OnClientDisconnected;
 
-<<<<<<< HEAD
-        internal Server (IServer<Request,Response> rpcServer, IServer<NoMessage,StreamMessage> streamServer)
-=======
         internal Server (IServer<Request,Response> rpcServer, IServer<NoMessage,StreamUpdate> streamServer)
->>>>>>> 8cf1b49c
         {
             Core.Instance.Add (this);
 
