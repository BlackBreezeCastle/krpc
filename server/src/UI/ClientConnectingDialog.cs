using System.Collections.Generic;
using KRPC.Server;
using KRPC.Utils;

namespace KRPC.UI
{
    sealed class ClientConnectingDialog : OptionDialog
    {
        ClientRequestingConnectionEventArgs args;

        protected override void Init ()
        {
            Name = "krpc-client-connecting";
            Title = "kRPC";
<<<<<<< HEAD
            Options.Add (new DialogGUIButton ("Allow", args.Request.Allow));
            Options.Add (new DialogGUIButton ("Allow (don't ask again)", () => {
                Addon.config.Configuration.AutoAcceptConnections = true;
                Addon.config.Save ();
                args.Request.Allow ();
            }));
            Options.Add (new DialogGUIButton ("Deny", args.Request.Deny));
=======
        }

        protected override IList<DialogGUIButton> Options {
            get {
                var options = new List<DialogGUIButton> ();
                options.Add (new DialogGUIButton ("Allow", () => args.Request.Allow ()));
                options.Add (new DialogGUIButton ("Allow (don't ask again)", () => {
                    Addon.config.AutoAcceptConnections = true;
                    Addon.config.Save ();
                    args.Request.Allow ();
                }));
                options.Add (new DialogGUIButton ("Deny", args.Request.Deny));
                return options;
            }
>>>>>>> 2b2a5143
        }

        protected override void Opened ()
        {
            var clientName = args.Client.Name;
            var clientAddress = args.Client.Address;
            Message = (clientName.Length == 0 ? "A client" : "'" + clientName + "'") + " is attempting to connect from " + clientAddress;
        }

        protected override void Closed ()
        {
            args = null;
        }

        public void OnClientRequestingConnection (object sender, ClientRequestingConnectionEventArgs eventArgs)
        {
            // Not open, so open the dialog
            if (!Visible) {
                Logger.WriteLine ("Asking player to allow/deny connection attempt...");
                args = eventArgs;
                Open ();
                return;
            }

            // Already open for a different request, so ignore
            if (Visible && args.Client != eventArgs.Client)
                return;

            // Open, and we have a decision (must be the correct client at this point), to close the dialog
            if (Visible && !args.Request.StillPending) {
                if (args.Request.ShouldAllow)
                    eventArgs.Request.Allow ();
                else
                    eventArgs.Request.Deny ();
                Close ();
            }
        }
    }
}<|MERGE_RESOLUTION|>--- conflicted
+++ resolved
@@ -12,15 +12,6 @@
         {
             Name = "krpc-client-connecting";
             Title = "kRPC";
-<<<<<<< HEAD
-            Options.Add (new DialogGUIButton ("Allow", args.Request.Allow));
-            Options.Add (new DialogGUIButton ("Allow (don't ask again)", () => {
-                Addon.config.Configuration.AutoAcceptConnections = true;
-                Addon.config.Save ();
-                args.Request.Allow ();
-            }));
-            Options.Add (new DialogGUIButton ("Deny", args.Request.Deny));
-=======
         }
 
         protected override IList<DialogGUIButton> Options {
@@ -28,14 +19,13 @@
                 var options = new List<DialogGUIButton> ();
                 options.Add (new DialogGUIButton ("Allow", () => args.Request.Allow ()));
                 options.Add (new DialogGUIButton ("Allow (don't ask again)", () => {
-                    Addon.config.AutoAcceptConnections = true;
+                    Addon.config.Configuration.AutoAcceptConnections = true;
                     Addon.config.Save ();
                     args.Request.Allow ();
                 }));
                 options.Add (new DialogGUIButton ("Deny", args.Request.Deny));
                 return options;
             }
->>>>>>> 2b2a5143
         }
 
         protected override void Opened ()
