--- conflicted
+++ resolved
@@ -11,19 +11,6 @@
         {
             Name = "krpc-client-connecting";
             Title = "kRPC";
-<<<<<<< HEAD
-            Options.Add (new DialogGUIButton ("Yes", () => {
-                client.Close ();
-                Close ();
-            }));
-            Options.Add (new DialogGUIButton ("Yes (don't ask again)", () => {
-                client.Close ();
-                Close ();
-                Addon.config.Configuration.ConfirmRemoveClient = false;
-                Addon.config.Save ();
-            }));
-            Options.Add (new DialogGUIButton ("No", Close));
-=======
         }
 
         protected override IList<DialogGUIButton> Options {
@@ -36,13 +23,12 @@
                 options.Add (new DialogGUIButton ("Yes (don't ask again)", () => {
                     client.Close ();
                     Close ();
-                    Addon.config.ConfirmRemoveClient = false;
+                    Addon.config.Configuration.ConfirmRemoveClient = false;
                     Addon.config.Save ();
                 }));
                 options.Add (new DialogGUIButton ("No", Close));
                 return options;
             }
->>>>>>> 2b2a5143
         }
 
         protected override void Opened ()
