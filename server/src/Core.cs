--- conflicted
+++ resolved
@@ -518,11 +518,7 @@
                         // Run the RPC
                         ProcedureResult result;
                         try {
-<<<<<<< HEAD
                             result = KRPC.Service.Services.Instance.ExecuteCall (request.Procedure, request.Arguments);
-=======
-                            response = Service.Services.Instance.HandleRequest (request.Procedure, request.Arguments);
->>>>>>> e8a1d226
                         } catch (RPCException e) {
                             result = new ProcedureResult ();
                             result.Error = e.ToString ();
