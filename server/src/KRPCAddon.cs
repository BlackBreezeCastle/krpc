using KRPC.Server;
using KRPC.UI;
using KRPC.Utils;
using UnityEngine;
using KSP.UI.Screens;

namespace KRPC
{
    /// <summary>
    /// Main KRPC addon. Contains the kRPC core, config and UI.
    /// </summary>
    [KSPAddonImproved (KSPAddonImproved.Startup.All, false)]
    sealed public class KRPCAddon : MonoBehaviour
    {
        static KRPCConfiguration config;
        static KRPCCore core;
        static KRPCServer server;
        static Texture textureOnline;
        static Texture textureOffline;

        ApplicationLauncherButton applauncherButton;
        MainWindow mainWindow;
        InfoWindow infoWindow;
        ClientConnectingDialog clientConnectingDialog;
        ClientDisconnectDialog clientDisconnectDialog;

        static void Init ()
        {
            if (config != null)
                return;

<<<<<<< HEAD
            // Load config
            config = new KRPCConfiguration ("settings.cfg");
=======
            config = new KRPCConfiguration ("PluginData/settings.cfg");
>>>>>>> 396da64d
            config.Load ();

            // Set up core
            core = KRPCCore.Instance;
            core.OneRPCPerUpdate = config.OneRPCPerUpdate;
            core.MaxTimePerUpdate = config.MaxTimePerUpdate;
            core.AdaptiveRateControl = config.AdaptiveRateControl;
            core.BlockingRecv = config.BlockingRecv;
            core.RecvTimeout = config.RecvTimeout;

            // Set up server
            server = new KRPCServer (config.Address, config.RPCPort, config.StreamPort);
        }

        /// <summary>
        /// Called whenever a scene change occurs. Ensures the server has been initialized,
        /// (re)creates the UI, and shuts down the server in the main menu.
        /// </summary>
        public void Awake ()
        {
            if (!ServicesChecker.OK)
                return;

            Init ();

            KRPCCore.Context.SetGameScene (KSPAddonImproved.CurrentGameScene.ToGameScene ());
            Logger.WriteLine ("Game scene switched to " + KRPCCore.Context.GameScene);
            core.GetUniversalTime = Planetarium.GetUniversalTime;

            // If a game is not loaded, ensure the server is stopped and then exit
            if (KSPAddonImproved.CurrentGameScene != GameScenes.EDITOR &&
                KSPAddonImproved.CurrentGameScene != GameScenes.FLIGHT &&
                KSPAddonImproved.CurrentGameScene != GameScenes.SPACECENTER &&
                KSPAddonImproved.CurrentGameScene != GameScenes.TRACKSTATION) {
                if (server.Running)
                    server.Stop ();
                return;
            }

            // Auto-start the server, if required
            if (config.AutoStartServer && !server.Running) {
                Logger.WriteLine ("Auto-starting server");
                StartServer ();
            }

            // (Re)create the UI

            // Layout extensions
            GUILayoutExtensions.Init (gameObject);

            // Disconnect client dialog
            clientDisconnectDialog = gameObject.AddComponent<ClientDisconnectDialog> ();

            // Info window
            infoWindow = gameObject.AddComponent<InfoWindow> ();
            infoWindow.Closable = true;
            infoWindow.Visible = config.InfoWindowVisible;
            infoWindow.Position = config.InfoWindowPosition;

            // Main window
            mainWindow = gameObject.AddComponent<MainWindow> ();
            mainWindow.Config = config;
            mainWindow.Server = server;
            mainWindow.Visible = config.MainWindowVisible;
            mainWindow.Position = config.MainWindowPosition;
            mainWindow.ClientDisconnectDialog = clientDisconnectDialog;
            mainWindow.InfoWindow = infoWindow;

            // New connection dialog
            clientConnectingDialog = gameObject.AddComponent<ClientConnectingDialog> ();

            // Main window events
            mainWindow.OnStartServerPressed += (s, e) => StartServer ();
            mainWindow.OnStopServerPressed += (s, e) => {
                server.Stop ();
                clientConnectingDialog.Close ();
            };
            mainWindow.OnHide += (s, e) => {
                config.Load ();
                config.MainWindowVisible = false;
                config.Save ();
            };
            mainWindow.OnShow += (s, e) => {
                config.Load ();
                config.MainWindowVisible = true;
                config.Save ();
            };
            mainWindow.OnMoved += (s, e) => {
                config.Load ();
                var window = s as MainWindow;
                config.MainWindowPosition = window.Position;
                config.Save ();
            };

            // Info window events
            infoWindow.OnHide += (s, e) => {
                config.Load ();
                config.InfoWindowVisible = false;
                config.Save ();
            };
            infoWindow.OnShow += (s, e) => {
                config.Load ();
                config.InfoWindowVisible = true;
                config.Save ();
            };
            infoWindow.OnMoved += (s, e) => {
                config.Load ();
                var window = s as InfoWindow;
                config.InfoWindowPosition = window.Position;
                config.Save ();
            };

            // Server events
            server.OnClientRequestingConnection += (s, e) => {
                if (config.AutoAcceptConnections)
                    e.Request.Allow ();
                else
                    clientConnectingDialog.OnClientRequestingConnection (s, e);
            };

            // Add button to the applauncher
            mainWindow.Closable = true;
            textureOnline = GameDatabase.Instance.GetTexture ("kRPC/icons/applauncher-online", false);
            textureOffline = GameDatabase.Instance.GetTexture ("kRPC/icons/applauncher-offline", false);
            GameEvents.onGUIApplicationLauncherReady.Add (OnGUIApplicationLauncherReady);
            GameEvents.onGUIApplicationLauncherDestroyed.Add (OnGUIApplicationLauncherDestroyed);
            server.OnStarted += (s, e) => {
                if (applauncherButton != null) {
                    applauncherButton.SetTexture (textureOnline);
                }
            };
            server.OnStopped += (s, e) => {
                if (applauncherButton != null) {
                    applauncherButton.SetTexture (textureOffline);
                }
            };
        }

        void OnGUIApplicationLauncherReady ()
        {
            applauncherButton = ApplicationLauncher.Instance.AddModApplication (
                () => mainWindow.Visible = !mainWindow.Visible,
                () => mainWindow.Visible = !mainWindow.Visible,
                null, null, null, null,
                ApplicationLauncher.AppScenes.ALWAYS,
                server.Running ? textureOnline : textureOffline);
        }

        void OnGUIApplicationLauncherDestroyed ()
        {
            ApplicationLauncher.Instance.RemoveModApplication (applauncherButton);
            applauncherButton = null;
        }

        void StartServer ()
        {
            config.Load ();
            server.RPCPort = config.RPCPort;
            server.StreamPort = config.StreamPort;
            server.Address = config.Address;
            core.OneRPCPerUpdate = config.OneRPCPerUpdate;
            core.MaxTimePerUpdate = config.MaxTimePerUpdate;
            core.AdaptiveRateControl = config.AdaptiveRateControl;
            core.BlockingRecv = config.BlockingRecv;
            core.RecvTimeout = config.RecvTimeout;
            try {
                server.Start ();
            } catch (ServerException exn) {
                mainWindow.Errors.Add (exn.Message);
            }
        }

        /// <summary>
        /// Destroy the UI.
        /// </summary>
        public void OnDestroy ()
        {
            if (!ServicesChecker.OK)
                return;

            // Destroy the UI
            if (applauncherButton != null)
                OnGUIApplicationLauncherDestroyed ();
            GameEvents.onGUIApplicationLauncherReady.Remove (OnGUIApplicationLauncherReady);
            GameEvents.onGUIApplicationLauncherDestroyed.Remove (OnGUIApplicationLauncherDestroyed);
            Object.Destroy (mainWindow);
            Object.Destroy (clientConnectingDialog);
            GUILayoutExtensions.Destroy (gameObject);
        }

        /// <summary>
        /// Stop the server if running
        /// </summary>
        public void OnApplicationQuit ()
        {
            if (server.Running)
                server.Stop ();
        }

        /// <summary>
        /// GUI update
        /// </summary>
        public void OnGUI ()
        {
            GUILayoutExtensions.OnGUI ();
        }

        /// <summary>
        /// Trigger server update
        /// </summary>
        public void FixedUpdate ()
        {
            if (!ServicesChecker.OK)
                return;
<<<<<<< HEAD
            if (server.Running)
                core.Update ();
=======
            if (server != null && server.Running)
                server.Update ();
>>>>>>> 396da64d
        }
    }
}<|MERGE_RESOLUTION|>--- conflicted
+++ resolved
@@ -29,12 +29,8 @@
             if (config != null)
                 return;
 
-<<<<<<< HEAD
             // Load config
-            config = new KRPCConfiguration ("settings.cfg");
-=======
             config = new KRPCConfiguration ("PluginData/settings.cfg");
->>>>>>> 396da64d
             config.Load ();
 
             // Set up core
@@ -249,13 +245,8 @@
         {
             if (!ServicesChecker.OK)
                 return;
-<<<<<<< HEAD
-            if (server.Running)
+            if (server != null && server.Running)
                 core.Update ();
-=======
-            if (server != null && server.Running)
-                server.Update ();
->>>>>>> 396da64d
         }
     }
 }