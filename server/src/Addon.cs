using System.Diagnostics.CodeAnalysis;
using KRPC.Server;
using KRPC.Server.TCP;
using KRPC.UI;
using KRPC.Utils;
using KSP.UI.Screens;
using UnityEngine;

namespace KRPC
{
    /// <summary>
    /// Main KRPC addon. Contains the kRPC core, config and UI.
    /// </summary>
    [KSPAddonImproved (KSPAddonImproved.Startup.All, false)]
    [SuppressMessage ("Gendarme.Rules.Correctness", "DeclareEventsExplicitlyRule")]
    sealed public class Addon : MonoBehaviour
    {
        static Configuration config;
        static Core core;
        static Server.Server server;
        static TCPServer rpcTcpServer;
        static TCPServer streamTcpServer;
<<<<<<< HEAD
        static KRPC.Server.WebSockets.RPCServer rpcServer;
=======
        static KRPC.Server.ProtocolBuffers.RPCServer rpcServer;
>>>>>>> 8cf1b49c
        static KRPC.Server.ProtocolBuffers.StreamServer streamServer;
        static Texture textureOnline;
        static Texture textureOffline;

        ApplicationLauncherButton applauncherButton;
        MainWindow mainWindow;
        InfoWindow infoWindow;
        ClientConnectingDialog clientConnectingDialog;
        ClientDisconnectDialog clientDisconnectDialog;

        static void Init ()
        {
            if (config != null)
                return;

            // Load config
            config = new Configuration ("PluginData/settings.cfg");
            config.Load ();

            // Set up core
            core = Core.Instance;
            core.OneRPCPerUpdate = config.OneRPCPerUpdate;
            core.MaxTimePerUpdate = config.MaxTimePerUpdate;
            core.AdaptiveRateControl = config.AdaptiveRateControl;
            core.BlockingRecv = config.BlockingRecv;
            core.RecvTimeout = config.RecvTimeout;

            // Set up server
            rpcTcpServer = new TCPServer ("RPCServer", config.Address, config.RPCPort);
            streamTcpServer = new TCPServer ("StreamServer", config.Address, config.StreamPort);
<<<<<<< HEAD
            rpcServer = new KRPC.Server.WebSockets.RPCServer (rpcTcpServer);
=======
            rpcServer = new KRPC.Server.ProtocolBuffers.RPCServer (rpcTcpServer);
>>>>>>> 8cf1b49c
            streamServer = new KRPC.Server.ProtocolBuffers.StreamServer (streamTcpServer);
            server = new Server.Server (rpcServer, streamServer);
        }

        /// <summary>
        /// Called whenever a scene change occurs. Ensures the server has been initialized,
        /// (re)creates the UI, and shuts down the server in the main menu.
        /// </summary>
        public void Awake ()
        {
            if (!ServicesChecker.OK)
                return;

            Init ();

            Service.CallContext.SetGameScene (KSPAddonImproved.CurrentGameScene.ToGameScene ());
            Logger.WriteLine ("Game scene switched to " + Service.CallContext.GameScene);

            // If a game is not loaded, ensure the server is stopped and then exit
            if (KSPAddonImproved.CurrentGameScene != GameScenes.EDITOR &&
                KSPAddonImproved.CurrentGameScene != GameScenes.FLIGHT &&
                KSPAddonImproved.CurrentGameScene != GameScenes.SPACECENTER &&
                KSPAddonImproved.CurrentGameScene != GameScenes.TRACKSTATION) {
                server.Stop ();
                return;
            }

            // Auto-start the server, if required
            if (config.AutoStartServer && !server.Running) {
                Logger.WriteLine ("Auto-starting server");
                StartServer ();
            }

            // (Re)create the UI
            InitUI ();
        }

        [SuppressMessage ("Gendarme.Rules.Concurrency", "WriteStaticFieldFromInstanceMethodRule")]
        void InitUI ()
        {
            // Layout extensions
            GUILayoutExtensions.Init (gameObject);

            // Disconnect client dialog
            clientDisconnectDialog = gameObject.AddComponent<ClientDisconnectDialog> ();

            // Info window
            infoWindow = gameObject.AddComponent<InfoWindow> ();
            infoWindow.Closable = true;
            infoWindow.Visible = config.InfoWindowVisible;
            infoWindow.Position = config.InfoWindowPosition;

            // Main window
            mainWindow = gameObject.AddComponent<MainWindow> ();
            mainWindow.Config = config;
            mainWindow.Server = server;
            mainWindow.Visible = config.MainWindowVisible;
            mainWindow.Position = config.MainWindowPosition;
            mainWindow.ClientDisconnectDialog = clientDisconnectDialog;
            mainWindow.InfoWindow = infoWindow;

            // New connection dialog
            clientConnectingDialog = gameObject.AddComponent<ClientConnectingDialog> ();

            // Set up events
            InitEvents ();

            // Add button to the applauncher
            mainWindow.Closable = true;
            textureOnline = GameDatabase.Instance.GetTexture ("kRPC/icons/applauncher-online", false);
            textureOffline = GameDatabase.Instance.GetTexture ("kRPC/icons/applauncher-offline", false);
            GameEvents.onGUIApplicationLauncherReady.Add (OnGUIApplicationLauncherReady);
            GameEvents.onGUIApplicationLauncherDestroyed.Add (OnGUIApplicationLauncherDestroyed);
            server.OnStarted += (s, e) => {
                if (applauncherButton != null) {
                    applauncherButton.SetTexture (textureOnline);
                }
            };
            server.OnStopped += (s, e) => {
                if (applauncherButton != null) {
                    applauncherButton.SetTexture (textureOffline);
                }
            };
        }

        void InitEvents ()
        {
            // Main window events
            mainWindow.OnStartServerPressed += (s, e) => StartServer ();
            mainWindow.OnStopServerPressed += (s, e) => {
                server.Stop ();
                clientConnectingDialog.Close ();
            };
            mainWindow.OnHide += (s, e) => {
                config.Load ();
                config.MainWindowVisible = false;
                config.Save ();
            };
            mainWindow.OnShow += (s, e) => {
                config.Load ();
                config.MainWindowVisible = true;
                config.Save ();
            };
            mainWindow.OnMoved += (s, e) => {
                config.Load ();
                var window = s as MainWindow;
                config.MainWindowPosition = window.Position;
                config.Save ();
            };

            // Info window events
            infoWindow.OnHide += (s, e) => {
                config.Load ();
                config.InfoWindowVisible = false;
                config.Save ();
            };
            infoWindow.OnShow += (s, e) => {
                config.Load ();
                config.InfoWindowVisible = true;
                config.Save ();
            };
            infoWindow.OnMoved += (s, e) => {
                config.Load ();
                var window = s as InfoWindow;
                config.InfoWindowPosition = window.Position;
                config.Save ();
            };

            // Server events
            server.OnClientRequestingConnection += (s, e) => {
                if (config.AutoAcceptConnections)
                    e.Request.Allow ();
                else
                    clientConnectingDialog.OnClientRequestingConnection (s, e);
            };
        }

        void OnGUIApplicationLauncherReady ()
        {
            applauncherButton = ApplicationLauncher.Instance.AddModApplication (
                () => mainWindow.Visible = !mainWindow.Visible,
                () => mainWindow.Visible = !mainWindow.Visible,
                null, null, null, null,
                ApplicationLauncher.AppScenes.ALWAYS,
                server.Running ? textureOnline : textureOffline);
        }

        void OnGUIApplicationLauncherDestroyed ()
        {
            ApplicationLauncher.Instance.RemoveModApplication (applauncherButton);
            applauncherButton = null;
        }

        void StartServer ()
        {
            config.Load ();
            rpcTcpServer.ListenAddress = config.Address;
            rpcTcpServer.Port = config.RPCPort;
            streamTcpServer.ListenAddress = config.Address;
            streamTcpServer.Port = config.StreamPort;
            core.OneRPCPerUpdate = config.OneRPCPerUpdate;
            core.MaxTimePerUpdate = config.MaxTimePerUpdate;
            core.AdaptiveRateControl = config.AdaptiveRateControl;
            core.BlockingRecv = config.BlockingRecv;
            core.RecvTimeout = config.RecvTimeout;
            try {
                server.Start ();
            } catch (ServerException e) {
                mainWindow.Errors.Add (e.Message);
            }
        }

        /// <summary>
        /// Destroy the UI.
        /// </summary>
        public void OnDestroy ()
        {
            if (!ServicesChecker.OK)
                return;

            // Destroy the UI
            if (applauncherButton != null)
                OnGUIApplicationLauncherDestroyed ();
            GameEvents.onGUIApplicationLauncherReady.Remove (OnGUIApplicationLauncherReady);
            GameEvents.onGUIApplicationLauncherDestroyed.Remove (OnGUIApplicationLauncherDestroyed);
            Object.Destroy (mainWindow);
            Object.Destroy (clientConnectingDialog);
            GUILayoutExtensions.Destroy ();
        }

        /// <summary>
        /// Stop the server if running
        /// </summary>
        [SuppressMessage ("Gendarme.Rules.Correctness", "MethodCanBeMadeStaticRule")]
        public void OnApplicationQuit ()
        {
            if (server.Running)
                server.Stop ();
        }

        /// <summary>
        /// GUI update
        /// </summary>
        [SuppressMessage ("Gendarme.Rules.Correctness", "MethodCanBeMadeStaticRule")]
        public void OnGUI ()
        {
            GUILayoutExtensions.OnGUI ();
        }

        /// <summary>
        /// Trigger server update
        /// </summary>
        [SuppressMessage ("Gendarme.Rules.Correctness", "MethodCanBeMadeStaticRule")]
        public void FixedUpdate ()
        {
            if (!ServicesChecker.OK)
                return;
            if (server != null && server.Running)
                core.Update ();
        }
    }
}<|MERGE_RESOLUTION|>--- conflicted
+++ resolved
@@ -20,11 +20,7 @@
         static Server.Server server;
         static TCPServer rpcTcpServer;
         static TCPServer streamTcpServer;
-<<<<<<< HEAD
         static KRPC.Server.WebSockets.RPCServer rpcServer;
-=======
-        static KRPC.Server.ProtocolBuffers.RPCServer rpcServer;
->>>>>>> 8cf1b49c
         static KRPC.Server.ProtocolBuffers.StreamServer streamServer;
         static Texture textureOnline;
         static Texture textureOffline;
@@ -55,11 +51,7 @@
             // Set up server
             rpcTcpServer = new TCPServer ("RPCServer", config.Address, config.RPCPort);
             streamTcpServer = new TCPServer ("StreamServer", config.Address, config.StreamPort);
-<<<<<<< HEAD
             rpcServer = new KRPC.Server.WebSockets.RPCServer (rpcTcpServer);
-=======
-            rpcServer = new KRPC.Server.ProtocolBuffers.RPCServer (rpcTcpServer);
->>>>>>> 8cf1b49c
             streamServer = new KRPC.Server.ProtocolBuffers.StreamServer (streamTcpServer);
             server = new Server.Server (rpcServer, streamServer);
         }
