<?xml version="1.0" encoding="utf-8"?>
<Project DefaultTargets="Build" ToolsVersion="4.0" xmlns="http://schemas.microsoft.com/developer/msbuild/2003">
  <PropertyGroup>
    <Configuration Condition=" '$(Configuration)' == '' ">Debug</Configuration>
    <Platform Condition=" '$(Platform)' == '' ">AnyCPU</Platform>
    <ProjectGuid>{3707639F-5EA3-461B-B939-587E51A25CCA}</ProjectGuid>
    <OutputType>Library</OutputType>
    <RootNamespace>KRPC</RootNamespace>
    <AssemblyName>KRPC</AssemblyName>
    <TargetFrameworkVersion>v3.5</TargetFrameworkVersion>
  </PropertyGroup>
  <PropertyGroup Condition=" '$(Configuration)|$(Platform)' == 'Debug|AnyCPU' ">
    <DebugSymbols>true</DebugSymbols>
    <DebugType>full</DebugType>
    <Optimize>false</Optimize>
    <OutputPath>bin\Debug</OutputPath>
    <DefineConstants>DEBUG;</DefineConstants>
    <ErrorReport>prompt</ErrorReport>
    <WarningLevel>4</WarningLevel>
    <ConsolePause>false</ConsolePause>
    <DocumentationFile>bin\Debug\KRPC.xml</DocumentationFile>
    <NoWarn>1591</NoWarn>
  </PropertyGroup>
  <PropertyGroup Condition=" '$(Configuration)|$(Platform)' == 'Release|AnyCPU' ">
    <DebugType>full</DebugType>
    <Optimize>true</Optimize>
    <OutputPath>bin\Release</OutputPath>
    <ErrorReport>prompt</ErrorReport>
    <WarningLevel>4</WarningLevel>
    <ConsolePause>false</ConsolePause>
    <DocumentationFile>bin\Release\KRPC.xml</DocumentationFile>
    <NoWarn>1591</NoWarn>
  </PropertyGroup>
  <Import Project="$(MSBuildBinPath)\Microsoft.CSharp.targets" />
  <Choose>
    <When Condition=" '$(Configuration)' == 'Release' ">
      <ItemGroup>
        <Reference Include="mscorlib">
          <HintPath>..\..\lib\ksp\KSP_Data\Managed\mscorlib.dll</HintPath>
        </Reference>
        <Reference Include="System">
          <HintPath>..\..\lib\ksp\KSP_Data\Managed\System.dll</HintPath>
        </Reference>
        <Reference Include="System.Core">
          <HintPath>..\..\lib\ksp\KSP_Data\Managed\System.Core.dll</HintPath>
        </Reference>
        <Reference Include="System.Xml.Linq">
          <HintPath>..\..\lib\ksp\KSP_Data\Managed\System.Xml.Linq.dll</HintPath>
        </Reference>
        <Reference Include="System.Xml">
          <HintPath>..\..\lib\ksp\KSP_Data\Managed\System.Xml.dll</HintPath>
        </Reference>
      </ItemGroup>
    </When>
    <Otherwise>
      <ItemGroup>
        <Reference Include="System" />
        <Reference Include="System.Core" />
        <Reference Include="System.Xml" />
        <Reference Include="System.Xml.Linq" />
        <Reference Include="System.IO">
          <HintPath>..\..\bazel-krpc\lib\mono-4.5\Facades\System.IO.dll</HintPath>
        </Reference>
        <Reference Include="System.Runtime">
          <HintPath>..\..\bazel-krpc\lib\mono-4.5\Facades\System.Runtime.dll</HintPath>
        </Reference>
      </ItemGroup>
    </Otherwise>
  </Choose>
  <ItemGroup>
    <Reference Include="Assembly-CSharp">
      <HintPath>..\..\lib\ksp\KSP_Data\Managed\Assembly-CSharp.dll</HintPath>
    </Reference>
    <Reference Include="Assembly-CSharp-firstpass">
      <HintPath>..\..\lib\ksp\KSP_Data\Managed\Assembly-CSharp-firstpass.dll</HintPath>
    </Reference>
    <Reference Include="UnityEngine">
      <HintPath>..\..\lib\ksp\KSP_Data\Managed\UnityEngine.dll</HintPath>
    </Reference>
    <Reference Include="UnityEngine.UI">
      <HintPath>..\..\lib\ksp\KSP_Data\Managed\UnityEngine.UI.dll</HintPath>
    </Reference>
    <Reference Include="KSPUtil">
      <HintPath>..\..\lib\ksp\KSP_Data\Managed\KSPUtil.dll</HintPath>
    </Reference>
    <Reference Include="Google.Protobuf">
      <HintPath>..\..\bazel-krpc\external\csharp_protobuf_net35\file\Google.Protobuf.dll</HintPath>
    </Reference>
  </ItemGroup>
  <ItemGroup>
    <Compile Include="..\..\bazel-bin\server\AssemblyInfo.cs">
      <Link>AssemblyInfo.cs</Link>
    </Compile>
    <Compile Include="..\..\bazel-genfiles\protobuf\KRPC.cs">
      <Link>KRPC.cs</Link>
    </Compile>
    <Compile Include="Addon.cs" />
    <Compile Include="Compatibility.cs" />
    <Compile Include="CompatibilityChecker.cs" />
    <Compile Include="Configuration.cs" />
    <Compile Include="Continuations\Continuation.cs" />
    <Compile Include="Continuations\IContinuation.cs" />
    <Compile Include="Continuations\ParameterizedContinuation.cs" />
    <Compile Include="Continuations\YieldException.cs" />
    <Compile Include="Core.cs" />
    <Compile Include="Properties\AssemblyKSPVersion.cs" />
    <Compile Include="Server\ByteOutputAdapterStream.cs" />
    <Compile Include="Server\ClientActivityEventArgs.cs" />
    <Compile Include="Server\ClientConnectedEventArgs.cs" />
    <Compile Include="Server\ClientConnectionRequest.cs" />
    <Compile Include="Server\ClientDisconnectedEventArgs.cs" />
    <Compile Include="Server\ClientDisconnectedException.cs" />
<<<<<<< HEAD
    <Compile Include="Server\ClientRequestingConnectionArgs.cs" />
    <Compile Include="Server\HTTP\HTTPRequest.cs" />
    <Compile Include="Server\HTTP\HTTPResponse.cs" />
    <Compile Include="Server\HTTP\MalformedHTTPRequestException.cs" />
=======
    <Compile Include="Server\ClientEventArgs.cs" />
    <Compile Include="Server\ClientRequestingConnectionEventArgs.cs" />
>>>>>>> ae0ccb2d
    <Compile Include="Server\IClient.cs" />
    <Compile Include="Server\IServer.cs" />
    <Compile Include="Server\IStream.cs" />
    <Compile Include="Server\Message\MalformedRequestException.cs" />
    <Compile Include="Server\Message\NoRequestException.cs" />
    <Compile Include="Server\Message\RPCClient.cs" />
    <Compile Include="Server\Message\RPCServer.cs" />
    <Compile Include="Server\Message\RPCStream.cs" />
    <Compile Include="Server\Message\StreamClient.cs" />
    <Compile Include="Server\Message\StreamServer.cs" />
    <Compile Include="Server\Message\StreamStream.cs" />
    <Compile Include="Server\ProtocolBuffers\Encoder.cs" />
    <Compile Include="Server\ProtocolBuffers\MessageExtensions.cs" />
    <Compile Include="Server\ProtocolBuffers\RPCClient.cs" />
    <Compile Include="Server\ProtocolBuffers\RPCServer.cs" />
    <Compile Include="Server\ProtocolBuffers\RPCStream.cs" />
    <Compile Include="Server\ProtocolBuffers\StreamClient.cs" />
    <Compile Include="Server\ProtocolBuffers\StreamServer.cs" />
    <Compile Include="Server\ProtocolBuffers\StreamStream.cs" />
    <Compile Include="Server\Server.cs" />
    <Compile Include="Server\ServerException.cs" />
    <Compile Include="Server\TCP\NetworkInformation.cs" />
    <Compile Include="Server\TCP\TCPClient.cs" />
    <Compile Include="Server\TCP\TCPServer.cs" />
    <Compile Include="Server\TCP\TCPStream.cs" />
    <Compile Include="Server\WebSockets\ConnectionRequest.cs" />
    <Compile Include="Server\WebSockets\Frame.cs" />
    <Compile Include="Server\WebSockets\FramingException.cs" />
    <Compile Include="Server\WebSockets\HandshakeException.cs" />
    <Compile Include="Server\WebSockets\Header.cs" />
    <Compile Include="Server\WebSockets\OpCode.cs" />
    <Compile Include="Server\WebSockets\RPCClient.cs" />
    <Compile Include="Server\WebSockets\RPCServer.cs" />
    <Compile Include="Server\WebSockets\RPCStream.cs" />
    <Compile Include="Server\WebSockets\StreamClient.cs" />
    <Compile Include="Server\WebSockets\StreamServer.cs" />
    <Compile Include="Server\WebSockets\StreamStream.cs" />
    <Compile Include="ServicesChecker.cs" />
    <Compile Include="Service\Attributes\KRPCClassAttribute.cs" />
    <Compile Include="Service\Attributes\KRPCEnumAttribute.cs" />
    <Compile Include="Service\Attributes\KRPCMethodAttribute.cs" />
    <Compile Include="Service\Attributes\KRPCProcedureAttribute.cs" />
    <Compile Include="Service\Attributes\KRPCPropertyAttribute.cs" />
    <Compile Include="Service\Attributes\KRPCServiceAttribute.cs" />
    <Compile Include="Service\CallContext.cs" />
    <Compile Include="Service\ClassMethodHandler.cs" />
    <Compile Include="Service\ClassStaticMethodHandler.cs" />
    <Compile Include="Service\DocumentationException.cs" />
    <Compile Include="Service\DocumentationUtils.cs" />
    <Compile Include="Service\GameScene.cs" />
    <Compile Include="Service\IProcedureHandler.cs" />
    <Compile Include="Service\KRPC.cs" />
    <Compile Include="Service\Messages\Argument.cs" />
    <Compile Include="Service\Messages\Class.cs" />
    <Compile Include="Service\Messages\Enumeration.cs" />
    <Compile Include="Service\Messages\EnumerationValue.cs" />
    <Compile Include="Service\Messages\IMessage.cs" />
    <Compile Include="Service\Messages\NoMessage.cs" />
    <Compile Include="Service\Messages\Parameter.cs" />
    <Compile Include="Service\Messages\Procedure.cs" />
    <Compile Include="Service\Messages\Response.cs" />
    <Compile Include="Service\Messages\Request.cs" />
    <Compile Include="Service\Messages\Service.cs" />
    <Compile Include="Service\Messages\Services.cs" />
    <Compile Include="Service\Messages\Status.cs" />
    <Compile Include="Service\Messages\StreamMessage.cs" />
    <Compile Include="Service\Messages\StreamResponse.cs" />
    <Compile Include="Service\ObjectStore.cs" />
    <Compile Include="Service\ProcedureHandler.cs" />
    <Compile Include="Service\ProcedureParameter.cs" />
    <Compile Include="Service\RequestContinuation.cs" />
    <Compile Include="Service\RPCException.cs" />
    <Compile Include="Service\Scanner\ClassSignature.cs" />
    <Compile Include="Service\Scanner\EnumerationSignature.cs" />
    <Compile Include="Service\Scanner\EnumerationValueSignature.cs" />
    <Compile Include="Service\Scanner\ParameterSignature.cs" />
    <Compile Include="Service\Scanner\ProcedureSignature.cs" />
    <Compile Include="Service\Scanner\Scanner.cs" />
    <Compile Include="Service\Scanner\ServiceSignature.cs" />
    <Compile Include="Service\ServiceException.cs" />
    <Compile Include="Service\Services.cs" />
    <Compile Include="Service\StreamRequest.cs" />
    <Compile Include="Service\TypeUtils.cs" />
    <Compile Include="UI\ClientConnectingDialog.cs" />
    <Compile Include="UI\ClientDisconnectDialog.cs" />
    <Compile Include="UI\GUILayoutExtensions.cs" />
    <Compile Include="UI\Icons.cs" />
    <Compile Include="UI\InfoWindow.cs" />
    <Compile Include="UI\MainWindow.cs" />
    <Compile Include="UI\MovedEventArgs.cs" />
    <Compile Include="UI\OptionDialog.cs" />
    <Compile Include="UI\Skin.cs" />
    <Compile Include="UI\Window.cs" />
    <Compile Include="Utils\APILoader.cs" />
    <Compile Include="Utils\ConfigurationStorage.cs" />
    <Compile Include="Utils\ConfigurationStorageNode.cs" />
    <Compile Include="Utils\DocumentationExtensions.cs" />
    <Compile Include="Utils\Equatable.cs" />
    <Compile Include="Utils\EventHandlerExtensions.cs" />
    <Compile Include="Utils\ExponentialMovingAverage.cs" />
    <Compile Include="Utils\GameScenesExtensions.cs" />
    <Compile Include="Utils\IScheduler.cs" />
    <Compile Include="Utils\KSPAddonImproved.cs" />
    <Compile Include="Utils\Logger.cs" />
    <Compile Include="Utils\RectStorage.cs" />
    <Compile Include="Utils\Reflection.cs" />
    <Compile Include="Utils\RoundRobinScheduler.cs" />
    <Compile Include="Utils\StopwatchExtensions.cs" />
    <Compile Include="Utils\Text.cs" />
    <Compile Include="Utils\Tuple.cs" />
  </ItemGroup>
</Project><|MERGE_RESOLUTION|>--- conflicted
+++ resolved
@@ -110,15 +110,11 @@
     <Compile Include="Server\ClientConnectionRequest.cs" />
     <Compile Include="Server\ClientDisconnectedEventArgs.cs" />
     <Compile Include="Server\ClientDisconnectedException.cs" />
-<<<<<<< HEAD
-    <Compile Include="Server\ClientRequestingConnectionArgs.cs" />
+    <Compile Include="Server\ClientEventArgs.cs" />
+    <Compile Include="Server\ClientRequestingConnectionEventArgs.cs" />
     <Compile Include="Server\HTTP\HTTPRequest.cs" />
     <Compile Include="Server\HTTP\HTTPResponse.cs" />
     <Compile Include="Server\HTTP\MalformedHTTPRequestException.cs" />
-=======
-    <Compile Include="Server\ClientEventArgs.cs" />
-    <Compile Include="Server\ClientRequestingConnectionEventArgs.cs" />
->>>>>>> ae0ccb2d
     <Compile Include="Server\IClient.cs" />
     <Compile Include="Server\IServer.cs" />
     <Compile Include="Server\IStream.cs" />
