--- conflicted
+++ resolved
@@ -573,8 +573,6 @@
             CollectionAssert.AreEqual (list, (IList<TestService.TestClass>)result.Value);
         }
 
-<<<<<<< HEAD
-=======
         /// <summary>
         /// Test calling a service method that takes an optional tuple as an argument
         /// </summary>
@@ -585,17 +583,15 @@
             mock.Setup (x => x.TupleDefault (It.IsAny<KRPC.Utils.Tuple<int,bool>> ()))
                 .Returns ((KRPC.Utils.Tuple<int,bool> x) => x);
             TestService.Service = mock.Object;
-            var response = Run (Req ("TestService", "TupleDefault"));
-            response.Time = 0;
-            Assert.AreEqual (String.Empty, response.Error);
-            Assert.AreEqual (TestService.CreateTupleDefault.Create (), response.ReturnValue);
+            var result = Run (Call ("TestService", "TupleDefault"));
             mock.Verify (x => x.TupleDefault (It.IsAny<KRPC.Utils.Tuple<int,bool>> ()), Times.Once ());
+            CheckResultNotEmpty (result);
+            Assert.AreEqual (TestService.CreateTupleDefault.Create (), result.Value);
         }
 
         /// <summary>
         /// Test calling a service method that is not active in the current game mode
         /// </summary>
->>>>>>> 6fadc405
         [Test]
         public void ExecuteCallWrongGameMode ()
         {
