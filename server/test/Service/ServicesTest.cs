--- conflicted
+++ resolved
@@ -189,15 +189,9 @@
             var mock = new Mock<ITestService> (MockBehavior.Strict);
             mock.SetupSet (x => x.PropertyWithSet = "foo");
             TestService.Service = mock.Object;
-<<<<<<< HEAD
             var result = Run (Call ("TestService", "set_PropertyWithSet", Arg (0, "foo")));
             mock.VerifySet (x => x.PropertyWithSet = "foo", Times.Once ());
             CheckResultEmpty (result);
-=======
-            var request = Req ("TestService", "set_PropertyWithSet", Arg (0, "foo"));
-            Response response = Run (request);
-            Assert.AreEqual (string.Empty, response.Error);
->>>>>>> e8a1d226
         }
 
         [Test]
@@ -207,19 +201,11 @@
             var mock = new Mock<ITestService> (MockBehavior.Strict);
             mock.Setup (x => x.CreateTestObject ("foo")).Returns (instance);
             TestService.Service = mock.Object;
-<<<<<<< HEAD
             var result = Run (Call ("TestService", "CreateTestObject", Arg (0, "foo")));
             mock.Verify (x => x.CreateTestObject (It.IsAny<string> ()), Times.Once ());
             CheckResultNotEmpty (result);
             Assert.IsNotNull (result.Value);
             Assert.AreEqual (instance, (TestService.TestClass)result.Value);
-=======
-            Response response = Run (Req ("TestService", "CreateTestObject", Arg (0, "foo")));
-            Assert.AreEqual (string.Empty, response.Error);
-            response.Time = 42;
-            Assert.IsNotNull (response.ReturnValue);
-            Assert.AreEqual (instance, (TestService.TestClass)response.ReturnValue);
->>>>>>> e8a1d226
         }
 
         [Test]
@@ -244,17 +230,10 @@
                 .Callback ((TestService.TestClass x) => Assert.AreEqual (null, x))
                 .Returns ((TestService.TestClass x) => x);
             TestService.Service = mock.Object;
-<<<<<<< HEAD
             var result = Run (Call ("TestService", "EchoTestObject", Arg (0, null)));
             mock.Verify (x => x.EchoTestObject (It.IsAny<TestService.TestClass> ()), Times.Once ());
             CheckResultNotEmpty (result);
             Assert.IsNull (result.Value);
-=======
-            Response response = Run (Req ("TestService", "EchoTestObject", Arg (0, null)));
-            Assert.AreEqual (string.Empty, response.Error);
-            response.Time = 42;
-            Assert.IsNull (response.ReturnValue);
->>>>>>> e8a1d226
         }
 
         [Test]
@@ -282,18 +261,9 @@
         {
             var instance = new TestService.TestClass ("jeb");
             instance.IntProperty = 42;
-<<<<<<< HEAD
             var result = Run (Call ("TestService", "TestClass_get_IntProperty", Arg (0, instance)));
             CheckResultNotEmpty (result);
             Assert.AreEqual (42, (int)result.Value);
-=======
-            var guid = ObjectStore.Instance.AddInstance (instance);
-            var request = Req ("TestService", "TestClass_get_IntProperty", Arg (0, guid));
-            var response = Run (request);
-            response.Time = 0;
-            Assert.AreEqual (string.Empty, response.Error);
-            Assert.AreEqual (42, (int)response.ReturnValue);
->>>>>>> e8a1d226
         }
 
         [Test]
@@ -301,17 +271,8 @@
         {
             var instance = new TestService.TestClass ("jeb");
             instance.IntProperty = 42;
-<<<<<<< HEAD
             var result = Run (Call ("TestService", "TestClass_set_IntProperty", Arg (0, instance), Arg (1, 1337)));
             CheckResultEmpty (result);
-=======
-            var guid = ObjectStore.Instance.AddInstance (instance);
-            var request = Req ("TestService", "TestClass_set_IntProperty",
-                              Arg (0, guid), Arg (1, 1337));
-            var response = Run (request);
-            response.Time = 0;
-            Assert.AreEqual (string.Empty, response.Error);
->>>>>>> e8a1d226
             Assert.AreEqual (1337, instance.IntProperty);
         }
 
@@ -329,34 +290,18 @@
             var instance = new TestService.TestClass ("jeb");
             instance.IntProperty = 42;
             ObjectStore.Instance.AddInstance (instance);
-<<<<<<< HEAD
             var result = Run (Call ("TestService2", "ClassTypeFromOtherServiceAsParameter", Arg (0, instance)));
             CheckResultNotEmpty (result);
             Assert.AreEqual (42, (int)result.Value);
-=======
-            var request = Req ("TestService2", "ClassTypeFromOtherServiceAsParameter", Arg (0, instance));
-            var response = Run (request);
-            response.Time = 0;
-            Assert.AreEqual (string.Empty, response.Error);
-            Assert.AreEqual (42, (int)response.ReturnValue);
->>>>>>> e8a1d226
         }
 
         [Test]
         public void ExecuteCallWithClassTypeReturnFromDifferentService ()
         {
-<<<<<<< HEAD
             var result = Run (Call ("TestService2", "ClassTypeFromOtherServiceAsReturn", Arg (0, "jeb")));
             CheckResultNotEmpty (result);
             Assert.IsNotNull (result.Value);
             var obj = (TestService.TestClass)result.Value;
-=======
-            var request = Req ("TestService2", "ClassTypeFromOtherServiceAsReturn", Arg (0, "jeb"));
-            var response = Run (request);
-            response.Time = 0;
-            Assert.AreEqual (string.Empty, response.Error);
-            var obj = (TestService.TestClass)response.ReturnValue;
->>>>>>> e8a1d226
             Assert.AreEqual ("jeb", obj.Value);
         }
 
@@ -442,14 +387,7 @@
             var mock = new Mock<ITestService> (MockBehavior.Strict);
             mock.Setup (x => x.ProcedureEnumReturn ()).Returns (TestService.TestEnum.Z);
             TestService.Service = mock.Object;
-<<<<<<< HEAD
             var result = Run (Call ("TestService", "ProcedureEnumReturn"));
-=======
-            var response = Run (Req ("TestService", "ProcedureEnumReturn"));
-            response.Time = 0;
-            Assert.AreEqual (string.Empty, response.Error);
-            Assert.AreEqual (TestService.TestEnum.Z, response.ReturnValue);
->>>>>>> e8a1d226
             mock.Verify (x => x.ProcedureEnumReturn (), Times.Once ());
             CheckResultNotEmpty (result);
             Assert.AreEqual (TestService.TestEnum.Z, (TestService.TestEnum)result.Value);
@@ -505,13 +443,7 @@
                     continuation = (Continuation<ProcedureResult>)e.Continuation;
                 }
             }
-<<<<<<< HEAD
             // Verify the procedure is called once, but the handler function is called multiple times
-=======
-            response.Time = 0;
-            Assert.AreEqual (string.Empty, response.Error);
-            // Verify the KRPCProcedure is called once, but the handler function is called multiple times
->>>>>>> e8a1d226
             mock.Verify (x => x.BlockingProcedureNoReturn (It.IsAny<int> ()), Times.Once ());
             Assert.AreEqual (num + 1, BlockingProcedureNoReturnFnCount);
             CheckResultEmpty (result);
@@ -537,12 +469,6 @@
                     continuation = (Continuation<ProcedureResult>)e.Continuation;
                 }
             }
-<<<<<<< HEAD
-=======
-            response.Time = 0;
-            Assert.AreEqual (string.Empty, response.Error);
-            Assert.AreEqual (expectedResult, (int)response.ReturnValue);
->>>>>>> e8a1d226
             // Verify the KRPCProcedure is called once, but the handler function is called multiple times
             mock.Verify (x => x.BlockingProcedureReturns (It.IsAny<int> (), It.IsAny<int> ()), Times.Once ());
             Assert.AreEqual (num + 1, BlockingProcedureReturnsFnCount);
@@ -557,14 +483,7 @@
             var mock = new Mock<ITestService> (MockBehavior.Strict);
             mock.Setup (x => x.EchoList (It.IsAny<IList<string>> ())).Returns ((IList<string> x) => x);
             TestService.Service = mock.Object;
-<<<<<<< HEAD
             var result = Run (Call ("TestService", "EchoList", Arg (0, list)));
-=======
-            var response = Run (Req ("TestService", "EchoList", Arg (0, list)));
-            response.Time = 0;
-            Assert.AreEqual (string.Empty, response.Error);
-            CollectionAssert.AreEqual (list, (IList<string>)response.ReturnValue);
->>>>>>> e8a1d226
             mock.Verify (x => x.EchoList (It.IsAny<IList<string>> ()), Times.Once ());
             CheckResultNotEmpty (result);
             Assert.IsNotNull (result.Value);
@@ -579,14 +498,7 @@
             mock.Setup (x => x.EchoDictionary (It.IsAny<IDictionary<int,string>> ()))
                 .Returns ((IDictionary<int,string> x) => x);
             TestService.Service = mock.Object;
-<<<<<<< HEAD
             var result = Run (Call ("TestService", "EchoDictionary", Arg (0, dictionary)));
-=======
-            var response = Run (Req ("TestService", "EchoDictionary", Arg (0, dictionary)));
-            response.Time = 0;
-            Assert.AreEqual (string.Empty, response.Error);
-            CollectionAssert.AreEquivalent (dictionary, (IDictionary<int,string>)response.ReturnValue);
->>>>>>> e8a1d226
             mock.Verify (x => x.EchoDictionary (It.IsAny<IDictionary<int,string>> ()), Times.Once ());
             CheckResultNotEmpty (result);
             Assert.IsNotNull (result.Value);
@@ -600,14 +512,7 @@
             var mock = new Mock<ITestService> (MockBehavior.Strict);
             mock.Setup (x => x.EchoSet (It.IsAny<HashSet<int>> ())).Returns ((HashSet<int> x) => x);
             TestService.Service = mock.Object;
-<<<<<<< HEAD
             var result = Run (Call ("TestService", "EchoSet", Arg (0, set)));
-=======
-            var response = Run (Req ("TestService", "EchoSet", Arg (0, set)));
-            response.Time = 0;
-            Assert.AreEqual (string.Empty, response.Error);
-            CollectionAssert.AreEqual (set, (HashSet<int>)response.ReturnValue);
->>>>>>> e8a1d226
             mock.Verify (x => x.EchoSet (It.IsAny<HashSet<int>> ()), Times.Once ());
             CheckResultNotEmpty (result);
             Assert.IsNotNull (result.Value);
@@ -622,14 +527,7 @@
             mock.Setup (x => x.EchoTuple (It.IsAny<KRPC.Utils.Tuple<int,bool>> ()))
                 .Returns ((KRPC.Utils.Tuple<int,bool> x) => x);
             TestService.Service = mock.Object;
-<<<<<<< HEAD
             var result = Run (Call ("TestService", "EchoTuple", Arg (0, tuple)));
-=======
-            var response = Run (Req ("TestService", "EchoTuple", Arg (0, tuple)));
-            response.Time = 0;
-            Assert.AreEqual (string.Empty, response.Error);
-            Assert.AreEqual (tuple, (KRPC.Utils.Tuple<int,bool>)response.ReturnValue);
->>>>>>> e8a1d226
             mock.Verify (x => x.EchoTuple (It.IsAny<KRPC.Utils.Tuple<int,bool>> ()), Times.Once ());
             CheckResultNotEmpty (result);
             Assert.IsNotNull (result.Value);
@@ -647,14 +545,7 @@
             mock.Setup (x => x.EchoNestedCollection (It.IsAny<IDictionary<int,IList<string>>> ()))
                 .Returns ((IDictionary<int,IList<string>> x) => x);
             TestService.Service = mock.Object;
-<<<<<<< HEAD
             var result = Run (Call ("TestService", "EchoNestedCollection", Arg (0, collection)));
-=======
-            var response = Run (Req ("TestService", "EchoNestedCollection", Arg (0, collection)));
-            response.Time = 0;
-            Assert.AreEqual (string.Empty, response.Error);
-            CollectionAssert.AreEqual (collection, (IDictionary<int, IList<string>>)response.ReturnValue);
->>>>>>> e8a1d226
             mock.Verify (x => x.EchoNestedCollection (It.IsAny<IDictionary<int,IList<string>>> ()), Times.Once ());
             CheckResultNotEmpty (result);
             Assert.IsNotNull (result.Value);
@@ -672,14 +563,7 @@
             mock.Setup (x => x.EchoListOfObjects (It.IsAny<IList<TestService.TestClass>> ()))
                 .Returns ((IList<TestService.TestClass> x) => x);
             TestService.Service = mock.Object;
-<<<<<<< HEAD
             var result = Run (Call ("TestService", "EchoListOfObjects", Arg (0, list)));
-=======
-            var response = Run (Req ("TestService", "EchoListOfObjects", Arg (0, list)));
-            response.Time = 0;
-            Assert.AreEqual (string.Empty, response.Error);
-            CollectionAssert.AreEqual (list, (IList<TestService.TestClass>)response.ReturnValue);
->>>>>>> e8a1d226
             mock.Verify (x => x.EchoListOfObjects (It.IsAny<IList<TestService.TestClass>> ()), Times.Once ());
             CheckResultNotEmpty (result);
             Assert.IsNotNull (result.Value);
@@ -696,14 +580,7 @@
             mock.Setup (x => x.TupleDefault (It.IsAny<KRPC.Utils.Tuple<int,bool>> ()))
                 .Returns ((KRPC.Utils.Tuple<int,bool> x) => x);
             TestService.Service = mock.Object;
-<<<<<<< HEAD
             var result = Run (Call ("TestService", "TupleDefault"));
-=======
-            var response = Run (Req ("TestService", "TupleDefault"));
-            response.Time = 0;
-            Assert.AreEqual (string.Empty, response.Error);
-            Assert.AreEqual (TestService.CreateTupleDefault.Create (), response.ReturnValue);
->>>>>>> e8a1d226
             mock.Verify (x => x.TupleDefault (It.IsAny<KRPC.Utils.Tuple<int,bool>> ()), Times.Once ());
             CheckResultNotEmpty (result);
             Assert.AreEqual (TestService.CreateTupleDefault.Create (), result.Value);
