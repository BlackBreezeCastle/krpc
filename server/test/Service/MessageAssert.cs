using KRPC.Service.Messages;
using NUnit.Framework;

namespace KRPC.Test.Service
{
    static class MessageAssert
    {
        public static void HasNoParameters (Procedure procedure)
        {
            Assert.AreEqual (0, procedure.Parameters.Count);
        }

        public static void HasParameters (Procedure procedure, int count)
        {
            Assert.AreEqual (count, procedure.Parameters.Count);
        }

        public static void HasParameter (Procedure procedure, int position, Type type, string name)
        {
            Assert.Less (position, procedure.Parameters.Count);
            var parameter = procedure.Parameters [position];
            Assert.AreEqual (type, parameter.Type);
            Assert.AreEqual (name, parameter.Name);
            Assert.IsFalse (parameter.HasDefaultValue);
            Assert.IsNull (parameter.DefaultValue);
        }

        public static void HasParameterWithDefaultValue (Procedure procedure, int position, Type type, string name, object defaultValue)
        {
            Assert.Less (position, procedure.Parameters.Count);
            var parameter = procedure.Parameters [position];
            Assert.AreEqual (type, parameter.Type);
            Assert.AreEqual (name, parameter.Name);
            Assert.IsTrue (parameter.HasDefaultValue);
            Assert.AreEqual (defaultValue, parameter.DefaultValue);
        }

        public static void HasNoReturnType (Procedure procedure)
        {
            Assert.IsFalse (procedure.HasReturnType);
<<<<<<< HEAD
            Assert.IsNull (procedure.ReturnType);
=======
            Assert.AreEqual (string.Empty, procedure.ReturnType);
>>>>>>> e8a1d226
        }

        public static void HasReturnType (Procedure procedure, Type returnType)
        {
            Assert.IsTrue (procedure.HasReturnType);
            Assert.AreEqual (returnType, procedure.ReturnType);
        }

        public static void HasNoDocumentation (Procedure procedure)
        {
            Assert.AreEqual (string.Empty, procedure.Documentation);
        }

        public static void HasDocumentation (Procedure procedure)
        {
            Assert.AreNotEqual (string.Empty, procedure.Documentation);
        }

        public static void HasDocumentation (Procedure procedure, string documentation)
        {
            Assert.AreEqual (documentation, procedure.Documentation);
        }

        public static void HasNoDocumentation (Class cls)
        {
            Assert.AreEqual (string.Empty, cls.Documentation);
        }

        public static void HasDocumentation (Class cls, string documentation)
        {
            Assert.AreEqual (documentation, cls.Documentation);
        }

        public static void HasValues (Enumeration enumeration, int count)
        {
            Assert.AreEqual (count, enumeration.Values.Count);
        }

        public static void HasValue (Enumeration enumeration, int position, string name, int value)
        {
            HasValue (enumeration, position, name, value, string.Empty);
        }

        public static void HasValue (Enumeration enumeration, int position, string name, int value, string documentation)
        {
            Assert.Less (position, enumeration.Values.Count);
            var enumerationValue = enumeration.Values [position];
            Assert.AreEqual (name, enumerationValue.Name);
            Assert.AreEqual (value, enumerationValue.Value);
            Assert.AreEqual (documentation, enumerationValue.Documentation);
        }

        public static void HasDocumentation (Enumeration enumeration, string documentation)
        {
            Assert.AreEqual (documentation, enumeration.Documentation);
        }

        public static void HasDocumentation (KRPC.Service.Messages.Exception exception, string documentation)
        {
            Assert.AreEqual (documentation, exception.Documentation);
        }
    }
}<|MERGE_RESOLUTION|>--- conflicted
+++ resolved
@@ -1,3 +1,4 @@
+using System;
 using KRPC.Service.Messages;
 using NUnit.Framework;
 
@@ -38,11 +39,7 @@
         public static void HasNoReturnType (Procedure procedure)
         {
             Assert.IsFalse (procedure.HasReturnType);
-<<<<<<< HEAD
             Assert.IsNull (procedure.ReturnType);
-=======
-            Assert.AreEqual (string.Empty, procedure.ReturnType);
->>>>>>> e8a1d226
         }
 
         public static void HasReturnType (Procedure procedure, Type returnType)
