using System;
using System.IO;
using System.Collections.Generic;
using System.Linq;
using Google.ProtocolBuffers;
using KRPC.Schema.KRPC;
using KRPC.Utils;

namespace KRPC.Service
{
    class Services
    {
        public IDictionary<string, ServiceSignature> Signatures { get; private set; }

        static Services instance;

        public static Services Instance {
            get {
                if (instance == null)
                    instance = new Services ();
                return instance;
            }
        }

        /// <summary>
        /// Create a Services instance. Scans the loaded assemblies for services, procedures etc.
        /// </summary>
        Services ()
        {
            var serviceTypes = Reflection.GetTypesWith<KRPCService> ();
            try {
                Signatures = serviceTypes
                    .Select (x => new ServiceSignature (x))
                    .ToDictionary (x => x.Name);
            } catch (ArgumentException) {
                // Handle service name clashes
                // TODO: move into Utils
                var duplicates = serviceTypes
                        .Select (x => x.Name)
                        .GroupBy (x => x)
                        .Where (group => group.Count () > 1)
                        .Select (group => group.Key)
                        .ToArray ();
                throw new ServiceException (
                    "Multiple Services have the same name. " +
                    "Duplicates are " + String.Join (", ", duplicates));
            }
            // Check tha the main KRPC service was found
            if (!Signatures.ContainsKey ("KRPC"))
                throw new ServiceException ("KRPC service could not be found");
        }

        /// <summary>
        /// Executes the given request and returns a response builder with the relevant
        /// fields populated. Throws RPCException if processing the request fails.
        /// </summary>
        public Response.Builder HandleRequest (Request request)
        {
            // Get the service definition
            if (!Signatures.ContainsKey (request.Service))
                throw new RPCException ("Service " + request.Service + " not found");
            var service = Signatures [request.Service];

            // Get the procedure definition
            if (!service.Procedures.ContainsKey (request.Procedure))
                throw new RPCException ("Procedure " + request.Procedure + " not found, " +
                "in Service " + request.Service);
            var procedure = service.Procedures [request.Procedure];

            // Invoke the procedure
            object[] parameters = DecodeParameters (procedure, request.ParametersList);
            // TODO: catch exceptions from the following call
            object returnValue = procedure.Handler.Invoke (null, parameters);
            var responseBuilder = Response.CreateBuilder ();
            if (procedure.HasReturnType) {
                responseBuilder.ReturnValue = EncodeReturnValue (procedure, returnValue);
            }
            return responseBuilder;
        }

        /// <summary>
        /// Decode the parameters for a procedure from a serialized request
        /// </summary>
        object[] DecodeParameters (ProcedureSignature procedure, IList<ByteString> parameters)
        {
            // Check number of parameters is correct
            if (parameters.Count != procedure.ParameterTypes.Count) {
                throw new RPCException (
                    "Incorrect number of parameters for " + procedure.FullyQualifiedName + ". " +
                    "Expected " + procedure.ParameterTypes.Count + "; got " + parameters.Count + ".");
            }

            // Attempt to decode them
            var decodedParameters = new object[parameters.Count];
            for (int i = 0; i < parameters.Count; i++) {
                try {
<<<<<<< HEAD
                    if (ProtocolBuffers.IsAMessageType (procedure.ParameterTypes [i])) {
                        var builder = procedure.ParameterBuilders [i];
                        decodedParameters[i] = builder.WeakMergeFrom (parameters [i]).WeakBuild ();
                    } else {
                        decodedParameters[i] = ProtocolBuffers.ReadValue (parameters [i], procedure.ParameterTypes [i]);
                    }
=======
                    decodedParameters [i] = builder.WeakMergeFrom (parameters [i]).WeakBuild ();
>>>>>>> 82d2b55a
                } catch (Exception e) {
                    throw new RPCException (
                        "Failed to decode parameter " + i + " for " + procedure.FullyQualifiedName + ". " +
                        "Expected a parameter of type " + ProtocolBuffers.GetMessageTypeName (procedure.ParameterTypes [i]) + ". " +
                        e.GetType ().Name + ": " + e.Message);
                }
            }
            return decodedParameters;
        }

        /// <summary>
        /// Encodes the value returned by a procedure handler into a ByteString
        /// </summary>
        ByteString EncodeReturnValue (ProcedureSignature procedure, object returnValue)
        {
            // Check the return value is missing
            if (returnValue == null) {
                throw new RPCException (
                    procedure.FullyQualifiedName + " returned null. " +
                    "Expected an object of type " + procedure.ReturnType);
            }

            // Check if the return value is of a valid type
<<<<<<< HEAD
            if (!ProtocolBuffers.IsAValidType (procedure.ReturnType)) {
                throw new RPCException (
                    procedure.FullyQualifiedName + " returned an object of an invalid type. " +
                    "Expected " + procedure.ReturnType + "; got " + returnValue.GetType ());
            }

            // Encode it as a ByteString
            if (ProtocolBuffers.IsAMessageType (procedure.ReturnType)) {
                return ProtocolBuffers.WriteMessage (returnValue as IMessage);
            } else {
                return ProtocolBuffers.WriteValue (returnValue, procedure.ReturnType);
=======
            var message = returnValue as IMessage;
            if (message == null) {
                throw new RPCException (
                    procedure.FullyQualifiedName + " returned an object of an invalid type. " +
                    "Expected " + procedure.ReturnType + "; got null");
            }
            if (!procedure.ReturnType.IsAssignableFrom (message.GetType ())) {
                throw new RPCException (
                    procedure.FullyQualifiedName + " returned an object of an invalid type. " +
                    "Expected " + procedure.ReturnType + "; got " + message.GetType ());
            }

            // Encode it as a ByteString
            byte[] returnBytes;
            using (var stream = new MemoryStream ()) {
                message.WriteTo (stream);
                returnBytes = stream.ToArray ();
>>>>>>> 82d2b55a
            }
        }
    }
}
<|MERGE_RESOLUTION|>--- conflicted
+++ resolved
@@ -94,16 +94,12 @@
             var decodedParameters = new object[parameters.Count];
             for (int i = 0; i < parameters.Count; i++) {
                 try {
-<<<<<<< HEAD
                     if (ProtocolBuffers.IsAMessageType (procedure.ParameterTypes [i])) {
                         var builder = procedure.ParameterBuilders [i];
-                        decodedParameters[i] = builder.WeakMergeFrom (parameters [i]).WeakBuild ();
+                        decodedParameters [i] = builder.WeakMergeFrom (parameters [i]).WeakBuild ();
                     } else {
-                        decodedParameters[i] = ProtocolBuffers.ReadValue (parameters [i], procedure.ParameterTypes [i]);
+                        decodedParameters [i] = ProtocolBuffers.ReadValue (parameters [i], procedure.ParameterTypes [i]);
                     }
-=======
-                    decodedParameters [i] = builder.WeakMergeFrom (parameters [i]).WeakBuild ();
->>>>>>> 82d2b55a
                 } catch (Exception e) {
                     throw new RPCException (
                         "Failed to decode parameter " + i + " for " + procedure.FullyQualifiedName + ". " +
@@ -127,7 +123,6 @@
             }
 
             // Check if the return value is of a valid type
-<<<<<<< HEAD
             if (!ProtocolBuffers.IsAValidType (procedure.ReturnType)) {
                 throw new RPCException (
                     procedure.FullyQualifiedName + " returned an object of an invalid type. " +
@@ -139,25 +134,6 @@
                 return ProtocolBuffers.WriteMessage (returnValue as IMessage);
             } else {
                 return ProtocolBuffers.WriteValue (returnValue, procedure.ReturnType);
-=======
-            var message = returnValue as IMessage;
-            if (message == null) {
-                throw new RPCException (
-                    procedure.FullyQualifiedName + " returned an object of an invalid type. " +
-                    "Expected " + procedure.ReturnType + "; got null");
-            }
-            if (!procedure.ReturnType.IsAssignableFrom (message.GetType ())) {
-                throw new RPCException (
-                    procedure.FullyQualifiedName + " returned an object of an invalid type. " +
-                    "Expected " + procedure.ReturnType + "; got " + message.GetType ());
-            }
-
-            // Encode it as a ByteString
-            byte[] returnBytes;
-            using (var stream = new MemoryStream ()) {
-                message.WriteTo (stream);
-                returnBytes = stream.ToArray ();
->>>>>>> 82d2b55a
             }
         }
     }
