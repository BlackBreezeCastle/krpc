﻿using System;
using System.Net;
using System.Net.NetworkInformation;
using System.Net.Sockets;
using System.Linq;
using System.Collections.Generic;
using System.Text.RegularExpressions;
using UnityEngine;
using KSP;
using KRPC.Utils;
using KRPC.Server;
using KRPC.Server.RPC;
using KRPC.Server.Net;
using KRPC.UI;

namespace KRPC.UI
{
    sealed class MainWindow : Window
    {
        public KRPCConfiguration Config { private get; set; }
        public RPCServer Server { private get; set; }

        public event EventHandler OnStartServerPressed;
        public event EventHandler OnStopServerPressed;

        private Dictionary<IClient, long> lastClientActivity = new Dictionary<IClient, long> ();
        private const long lastActivityInterval = 100L; // milliseconds

        // Remember number of clients displayed, to reset window height when it changes
        private int numClientsDisplayed = 0;

        // Editable fields
        private string address;
        private string port;

        // Errors to display
        public List<string> Errors { get; private set; }
        private readonly Color errorColor = Color.yellow;

        // Style settings
        private GUIStyle labelStyle, stretchyLabelStyle, textFieldStyle, buttonStyle, separatorStyle, lightStyle, errorLabelStyle;
        private const float windowWidth = 280f;
        private const float addressWidth = 106f;
        private const int addressMaxLength = 15;
        private const float portWidth = 45f;
        private const int portMaxLength = 5;

        // Strings
        private const string startButtonText = "Start server";
        private const string stopButtonText = "Stop server";
        private const string serverOnlineText = "Server online";
        private const string serverOfflineText = "Server offline";
        private const string addressLabelText = "Address:";
        private const string portLabelText = "Port:";
        private const string noClientsConnectedText = "No clients connected";
        private const string unknownClientNameText = "<unknown>";
        private const string invalidAddressText = "Invalid IP address. Must be in dot-decimal notation, e.g. \"192.168.1.0\"";
        private const string invalidPortText = "Port must be between 0 and 65535";

        private const string localClientOnlyText = "(Local clients only)";
        private const string subnetAllowedText = "(Subnet {0})";
        private const string unknownClientsAllowedText = "(Unknown visibility!)";

        protected override void Init() {
            Style.fixedWidth = windowWidth;

            labelStyle = new GUIStyle (UnityEngine.GUI.skin.label);
            labelStyle.margin = new RectOffset (0, 0, 0, 0);

            stretchyLabelStyle = new GUIStyle (UnityEngine.GUI.skin.label);
            stretchyLabelStyle.margin = new RectOffset (0, 0, 0, 0);
            stretchyLabelStyle.stretchWidth = true;

            textFieldStyle = new GUIStyle (UnityEngine.GUI.skin.textField);
            textFieldStyle.margin = new RectOffset (0, 0, 0, 0);

            buttonStyle = new GUIStyle (UnityEngine.GUI.skin.button);

            separatorStyle = GUILayoutExtensions.SeparatorStyle (new Color(0f, 0f, 0f, 0.25f));
            separatorStyle.fixedHeight = 2;
            separatorStyle.stretchWidth = true;
            separatorStyle.margin = new RectOffset (2, 2, 3, 3);

            lightStyle = GUILayoutExtensions.LightStyle ();

<<<<<<< HEAD
            activityStyle = new GUIStyle (HighLogic.Skin.toggle);
            activityStyle.active = HighLogic.Skin.toggle.normal;
            activityStyle.focused = HighLogic.Skin.toggle.normal;
            activityStyle.hover = HighLogic.Skin.toggle.normal;
            activityStyle.border = new RectOffset (0, 0, 0, 0);
            activityStyle.padding = new RectOffset (6, 0, 6, 0);
            activityStyle.overflow = new RectOffset (0, 0, 0, 0);
            activityStyle.imagePosition = ImagePosition.ImageOnly;
=======
            errorLabelStyle = new GUIStyle (UnityEngine.GUI.skin.label);
            errorLabelStyle.margin = new RectOffset (0, 0, 0, 0);
            errorLabelStyle.stretchWidth = true;
            errorLabelStyle.normal.textColor = errorColor;

            Errors = new List<string> ();
            address = Config.Address.ToString ();
            port = Config.Port.ToString ();
>>>>>>> dff9fc8a
        }

        protected override void Draw ()
        {
            // Force window to resize to height of content when length of client list changes
            // TODO: better way to do this?
            if (Server.Clients.Count () != numClientsDisplayed) {
                Position = new Rect (Position.x, Position.y, Position.width, 0f);
                numClientsDisplayed = Server.Clients.Count ();
            }

            GUILayout.BeginVertical ();
            if (Server.Running) {
                TCPServer tcpServer = (TCPServer)Server.Server;

                if (GUILayout.Button (stopButtonText, buttonStyle)) {
                    if (OnStopServerPressed != null)
                        OnStopServerPressed (this, EventArgs.Empty);
                    // Force window to resize to height of content
                    // TODO: better way to do this?
                    Position = new Rect (Position.x, Position.y, Position.width, 0f);
                }

                GUILayout.BeginHorizontal ();
                GUILayoutExtensions.Light (true, lightStyle);
                GUILayout.Label (serverOnlineText, stretchyLabelStyle);
                GUILayout.Label (AllowedClientsString (tcpServer.Address), labelStyle);
                GUILayout.EndHorizontal ();

                GUILayout.BeginHorizontal ();
                GUILayout.Label (addressLabelText, labelStyle);
                GUILayout.Label (tcpServer.Address.ToString (), stretchyLabelStyle);
                GUILayout.Label (portLabelText, labelStyle);
                GUILayout.Label (tcpServer.Port.ToString (), stretchyLabelStyle);
                GUILayout.EndHorizontal ();

                GUILayoutExtensions.Separator (separatorStyle);

                if (Server.Clients.Count () == 0) {
                    GUILayout.BeginHorizontal ();
                    GUILayout.Label (noClientsConnectedText, labelStyle);
                    GUILayout.EndHorizontal ();
                } else {
                    foreach (var client in Server.Clients) {
                        string name = (client.Name == "") ? unknownClientNameText : client.Name;
                        GUILayout.BeginHorizontal ();
                        GUILayoutExtensions.Light (IsClientActive (client), lightStyle);
                        GUILayout.Label (name + " @ " + client.Address, stretchyLabelStyle);
                        GUILayout.EndHorizontal ();
                    }
                }
            } else {
                if (GUILayout.Button (startButtonText, buttonStyle)) {
                    if (StartServer () && OnStartServerPressed != null)
                        OnStartServerPressed (this, EventArgs.Empty);
                }

                GUILayout.BeginHorizontal ();
                GUILayoutExtensions.Light (false, lightStyle);
                GUILayout.Label (serverOfflineText, stretchyLabelStyle);
                GUILayout.EndHorizontal ();

                GUILayout.BeginHorizontal ();
                GUILayout.Label (addressLabelText, stretchyLabelStyle);
                textFieldStyle.fixedWidth = addressWidth;
                address = GUILayout.TextField (address, addressMaxLength, textFieldStyle);
                GUILayout.Label (portLabelText, stretchyLabelStyle);
                textFieldStyle.fixedWidth = portWidth;
                port = GUILayout.TextField (port, portMaxLength, textFieldStyle);
                GUILayout.EndHorizontal ();

                foreach (var error in Errors) {
                    GUILayout.Label (error, errorLabelStyle);
                }
            }
            GUILayout.EndVertical ();
            GUI.DragWindow ();
        }

        private bool StartServer ()
        {
            // Validate the settings
            Errors.Clear ();
            IPAddress ignoreAddress;
            ushort ignorePort;
            bool validAddress = IPAddress.TryParse (address, out ignoreAddress);
            bool validPort = UInt16.TryParse (port, out ignorePort);

            // Display error message if required
            if (!validAddress)
                Errors.Add (invalidAddressText);
            if (!validPort)
                Errors.Add (invalidPortText);

            // Save the settings and trigger start server event
            if (Errors.Count == 0) {
                Config.Port = Convert.ToUInt16 (port);
                Config.Address = IPAddress.Parse (address);
                Config.Save ();
                return true;
            }
            return false;
        }

        public void SawClientActivity (IClient client)
        {
            lastClientActivity [client] = DateTime.Now.Ticks / TimeSpan.TicksPerMillisecond;
        }

        private bool IsClientActive (IClient client) {
            if (!lastClientActivity.ContainsKey (client))
                return false;
            long now = DateTime.Now.Ticks / TimeSpan.TicksPerMillisecond;
            long lastActivity = lastClientActivity [client];
            return now - lastActivityInterval < lastActivity;
        }

        private string AllowedClientsString(IPAddress localAddress) {
            // TODO: better way of checking if address is the loopback device?
            if (localAddress.ToString () == IPAddress.Loopback.ToString ())
                return localClientOnlyText;
            var subnet = GetSubnetMask (localAddress);
            if (subnet != null)
                return String.Format (subnetAllowedText, subnet);
            return unknownClientsAllowedText;
        }

        private static IPAddress GetSubnetMask(IPAddress address)
        {
            //TODO: fails due to native code not being available
//            foreach (NetworkInterface adapter in NetworkInterface.GetAllNetworkInterfaces()) {
//                foreach (UnicastIPAddressInformation unicastIPAddressInformation in adapter.GetIPProperties().UnicastAddresses)    {
//                    if (unicastIPAddressInformation.Address.AddressFamily == AddressFamily.InterNetwork) {
//                        if (address.Equals(unicastIPAddressInformation.Address)) {
//                            return unicastIPAddressInformation.IPv4Mask;
//                        }
//                    }
//                }
//            }
            return null;
        }
    }
}
<|MERGE_RESOLUTION|>--- conflicted
+++ resolved
@@ -83,16 +83,6 @@
 
             lightStyle = GUILayoutExtensions.LightStyle ();
 
-<<<<<<< HEAD
-            activityStyle = new GUIStyle (HighLogic.Skin.toggle);
-            activityStyle.active = HighLogic.Skin.toggle.normal;
-            activityStyle.focused = HighLogic.Skin.toggle.normal;
-            activityStyle.hover = HighLogic.Skin.toggle.normal;
-            activityStyle.border = new RectOffset (0, 0, 0, 0);
-            activityStyle.padding = new RectOffset (6, 0, 6, 0);
-            activityStyle.overflow = new RectOffset (0, 0, 0, 0);
-            activityStyle.imagePosition = ImagePosition.ImageOnly;
-=======
             errorLabelStyle = new GUIStyle (UnityEngine.GUI.skin.label);
             errorLabelStyle.margin = new RectOffset (0, 0, 0, 0);
             errorLabelStyle.stretchWidth = true;
@@ -101,7 +91,6 @@
             Errors = new List<string> ();
             address = Config.Address.ToString ();
             port = Config.Port.ToString ();
->>>>>>> dff9fc8a
         }
 
         protected override void Draw ()
