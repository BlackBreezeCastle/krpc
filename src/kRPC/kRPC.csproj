<?xml version="1.0" encoding="utf-8"?>
<Project DefaultTargets="Build" ToolsVersion="4.0" xmlns="http://schemas.microsoft.com/developer/msbuild/2003">
  <PropertyGroup>
    <Configuration Condition=" '$(Configuration)' == '' ">Debug</Configuration>
    <Platform Condition=" '$(Platform)' == '' ">AnyCPU</Platform>
    <ProductVersion>8.0.30703</ProductVersion>
    <SchemaVersion>2.0</SchemaVersion>
    <ProjectGuid>{7AFEDBF8-2224-4D6C-BA8B-D24ABF2D2BDE}</ProjectGuid>
    <OutputType>Library</OutputType>
    <RootNamespace>KRPC</RootNamespace>
    <AssemblyName>kRPC</AssemblyName>
    <TargetFrameworkVersion>v3.5</TargetFrameworkVersion>
    <CodePage>65001</CodePage>
  </PropertyGroup>
  <PropertyGroup Condition=" '$(Configuration)|$(Platform)' == 'Release|AnyCPU' ">
    <DebugType>none</DebugType>
    <Optimize>true</Optimize>
    <OutputPath>bin\Release</OutputPath>
    <ErrorReport>prompt</ErrorReport>
    <WarningLevel>4</WarningLevel>
    <ConsolePause>false</ConsolePause>
  </PropertyGroup>
  <PropertyGroup Condition=" '$(Configuration)|$(Platform)' == 'Debug|AnyCPU' ">
    <DebugSymbols>true</DebugSymbols>
    <DebugType>full</DebugType>
    <Optimize>false</Optimize>
    <OutputPath>bin\Debug</OutputPath>
    <WarningLevel>4</WarningLevel>
    <DefineConstants>DEBUG;</DefineConstants>
    <CheckForOverflowUnderflow>true</CheckForOverflowUnderflow>
  </PropertyGroup>
  <ItemGroup>
    <Reference Include="System" />
    <Reference Include="Assembly-CSharp">
      <HintPath>..\..\lib\KSP_Data\Managed\Assembly-CSharp.dll</HintPath>
    </Reference>
    <Reference Include="UnityEngine">
      <HintPath>..\..\lib\KSP_Data\Managed\UnityEngine.dll</HintPath>
    </Reference>
    <Reference Include="Google.ProtocolBuffers">
      <HintPath>..\..\lib\protobuf-csharp-port-2.4.1.521-release-binaries\Release\cf35\Google.ProtocolBuffers.dll</HintPath>
    </Reference>
    <Reference Include="Google.ProtocolBuffers.Serialization">
      <HintPath>..\..\lib\protobuf-csharp-port-2.4.1.521-release-binaries\Release\cf35\Google.ProtocolBuffers.Serialization.dll</HintPath>
    </Reference>
    <Reference Include="Assembly-CSharp-firstpass">
      <HintPath>..\..\lib\KSP_Data\Managed\Assembly-CSharp-firstpass.dll</HintPath>
    </Reference>
    <Reference Include="TDx.TDxInput">
      <HintPath>..\..\lib\KSP_Data\Managed\TDx.TDxInput.dll</HintPath>
    </Reference>
  </ItemGroup>
  <ItemGroup>
    <Compile Include="Service\Services.cs" />
    <Compile Include="Utils\Logger.cs" />
    <Compile Include="Server\IServer.cs" />
    <Compile Include="Server\IClient.cs" />
    <Compile Include="Server\ClientConnectedArgs.cs" />
    <Compile Include="Server\ClientDisconnectedArgs.cs" />
    <Compile Include="Server\ClientRequestingConnectionArgs.cs" />
    <Compile Include="Server\IStream.cs" />
    <Compile Include="Server\Net\TCPServer.cs" />
    <Compile Include="Server\Net\TCPClient.cs" />
    <Compile Include="Server\Net\TCPStream.cs" />
    <Compile Include="Utils\IScheduler.cs" />
    <Compile Include="Utils\RoundRobinScheduler.cs" />
    <Compile Include="Server\RPC\MalformedRequestException.cs" />
    <Compile Include="Server\RPC\NoRequestException.cs" />
    <Compile Include="Server\RPC\RequestBufferOverflowException.cs" />
    <Compile Include="Server\RPC\RPCClient.cs" />
    <Compile Include="Server\RPC\RPCStream.cs" />
    <Compile Include="Server\RPC\RPCServer.cs" />
    <Compile Include="UI\ClientConnectingDialog.cs" />
    <Compile Include="UI\MainWindow.cs" />
    <Compile Include="KRPCAddon.cs" />
    <Compile Include="KRPCConfiguration.cs" />
    <Compile Include="Server\IClientEventArgs.cs" />
    <Compile Include="UI\Toolbar.cs" />
    <Compile Include="Service\KRPC.cs" />
    <Compile Include="Schema\KRPC.cs" />
    <Compile Include="Service\KRPCService.cs" />
    <Compile Include="Utils\Reflection.cs" />
    <Compile Include="Utils\ConfigurationStorage.cs" />
    <Compile Include="Utils\RectStorage.cs" />
    <Compile Include="Utils\ConfigurationStorageNode.cs" />
    <Compile Include="UI\OnMovedArgs.cs" />
    <Compile Include="UI\Window.cs" />
    <Compile Include="UI\OptionDialog.cs" />
    <Compile Include="Service\KRPCProcedure.cs" />
    <Compile Include="Service\ServiceException.cs" />
    <Compile Include="Service\RPCException.cs" />
    <Compile Include="Service\ServiceSignature.cs" />
    <Compile Include="Service\ProcedureSignature.cs" />
    <Compile Include="UI\GUILayoutExtensions.cs" />
    <Compile Include="Utils\ProtocolBuffers.cs" />
    <Compile Include="KRPCServer.cs" />
    <Compile Include="Server\ClientConnectionRequest.cs" />
    <Compile Include="Server\ClientActivityArgs.cs" />
    <Compile Include="Server\Net\NetworkInformation.cs" />
    <Compile Include="Server\ServerException.cs" />
    <Compile Include="Properties\AssemblyInfo.cs" />
    <Compile Include="Server\ClientDisconnectedException.cs" />
    <Compile Include="UI\Icons.cs" />
    <Compile Include="UI\ClientDisconnectDialog.cs" />
<<<<<<< HEAD
    <Compile Include="Service\KRPCProperty.cs" />
=======
    <Compile Include="Utils\IEnumerableExtensions.cs" />
>>>>>>> 7f04ee3c
  </ItemGroup>
  <Import Project="$(MSBuildBinPath)\Microsoft.CSharp.targets" />
  <ProjectExtensions>
    <MonoDevelop>
      <Properties>
        <Deployment.LinuxDeployData generatePcFile="False" />
      </Properties>
    </MonoDevelop>
  </ProjectExtensions>
  <ItemGroup>
    <Folder Include="Utils\" />
    <Folder Include="Schema\" />
    <Folder Include="Server\" />
    <Folder Include="Service\" />
    <Folder Include="UI\" />
    <Folder Include="Server\Net\" />
    <Folder Include="Server\RPC\" />
    <Folder Include="Properties\" />
  </ItemGroup>
  <ItemGroup>
    <None Include="icons\icon-offline.svg" />
    <None Include="icons\icon-online.svg" />
    <None Include="icons\Makefile" />
    <None Include="Schema\KRPC.proto" />
  </ItemGroup>
</Project><|MERGE_RESOLUTION|>--- conflicted
+++ resolved
@@ -102,11 +102,8 @@
     <Compile Include="Server\ClientDisconnectedException.cs" />
     <Compile Include="UI\Icons.cs" />
     <Compile Include="UI\ClientDisconnectDialog.cs" />
-<<<<<<< HEAD
     <Compile Include="Service\KRPCProperty.cs" />
-=======
     <Compile Include="Utils\IEnumerableExtensions.cs" />
->>>>>>> 7f04ee3c
   </ItemGroup>
   <Import Project="$(MSBuildBinPath)\Microsoft.CSharp.targets" />
   <ProjectExtensions>
