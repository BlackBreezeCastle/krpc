--- conflicted
+++ resolved
@@ -63,11 +63,7 @@
     <Folder Include="ExternalAPI\" />
     <Folder Include="Properties\" />
     <Folder Include="Services\" />
-<<<<<<< HEAD
-=======
-    <Folder Include="Schema\" />
     <Folder Include="Services\Parts\" />
->>>>>>> 51a16f44
   </ItemGroup>
   <ItemGroup>
     <Compile Include="DrawAddon.cs" />
