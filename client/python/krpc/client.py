from contextlib import contextmanager
import itertools
import threading
from krpc.error import StreamError
from krpc.types import Types, DefaultArgument
from krpc.service import create_service
from krpc.encoder import Encoder
from krpc.decoder import Decoder
from krpc.utils import snake_case
from krpc.error import RPCError
import krpc.stream
<<<<<<< HEAD
=======
import krpc.schema.KRPC_pb2 as KRPC
>>>>>>> 2b2a5143


class Client(object):
    """
    A kRPC client, through which all Remote Procedure Calls are made.
    Services provided by the server that the client connects
    to are automatically added. RPCs can be made using
    client.ServiceName.ProcedureName(parameter)
    """

    def __init__(self, rpc_connection, stream_connection):
        self._types = Types()
        self._rpc_connection = rpc_connection
        self._rpc_connection_lock = threading.Lock()
        self._stream_connection = stream_connection
        self._stream_cache = {}
        self._stream_cache_lock = threading.Lock()

        # Get the services
        services = self._invoke('KRPC', 'GetServices', [], [], [],
                                self._types.services_type).services

        # Set up services
        for service in services:
            setattr(self, snake_case(service.name),
                    create_service(self, service))

        # Set up stream update thread
        if stream_connection is not None:
            self._stream_thread_stop = threading.Event()
            self._stream_thread = threading.Thread(
                target=krpc.stream.update_thread,
                args=(stream_connection, self._stream_thread_stop,
                      self._stream_cache, self._stream_cache_lock))
            self._stream_thread.daemon = True
            self._stream_thread.start()
        else:
            self._stream_thread = None

    def close(self):
        self._rpc_connection.close()
        if self._stream_thread is not None:
            self._stream_thread_stop.set()
            self._stream_thread.join()

    def __enter__(self):
        return self

    def __exit__(self, typ, value, traceback):
        self.close()

    def add_stream(self, func, *args, **kwargs):
        if self._stream_connection is None:
            raise StreamError('Not connected to stream server')
        return krpc.stream.add_stream(self, func, *args, **kwargs)

    @contextmanager
    def stream(self, func, *args, **kwargs):
        """ 'with' support """
        stream = self.add_stream(func, *args, **kwargs)
        try:
            yield stream
        finally:
            stream.remove()

    def _invoke(self, service, procedure, args,
                param_names, param_types, return_type):
        """ Execute an RPC """

        # Build the request
        call = self._build_call(service, procedure, args,
                                param_names, param_types, return_type)
        request = krpc.schema.KRPC.Request()
        request.calls.extend([call])

        # Send the request
        with self._rpc_connection_lock:
            self._rpc_connection.send_message(request)
            response = self._rpc_connection.receive_message(
                krpc.schema.KRPC.Response)

        # Check for an error response
        if response.HasField('error'):
            raise self._build_error(response.error)

        # Check for an error in the procedure results
        if response.results[0].HasField('error'):
            raise self._build_error(response.results[0].error)

        # Decode the response and return the (optional) result
        result = None
        if return_type is not None:
            result = Decoder.decode(response.results[0].value, return_type)
        return result

    def _build_call(self, service, procedure, args,
                    param_names, param_types, return_type):
                    # pylint: disable=unused-argument
        """ Build a KRPC.ProcedureCall object """

<<<<<<< HEAD
        call = krpc.schema.KRPC.ProcedureCall()
        call.service = service
        call.procedure = procedure
=======
        request = KRPC.Request(service=service, procedure=procedure)
>>>>>>> 2b2a5143

        for i, (value, typ) in enumerate(itertools.izip(args, param_types)):
            if isinstance(value, DefaultArgument):
                continue
            if not isinstance(value, typ.python_type):
                try:
                    value = self._types.coerce_to(value, typ)
                except ValueError:
                    raise TypeError(
                        '%s.%s() argument %d must be a %s, got a %s' %
                        (service, procedure, i, typ.python_type, type(value)))
            call.arguments.add(position=i, value=Encoder.encode(value, typ))

        return call

    def _build_error(self, error):
        """ Build an exception from an error message that
            can be thrown to the calling code """
        # TODO: modify the stack trace of the thrown exception so it looks like
        #       it came from the local call
        if len(error.service) > 0 and len(error.name) > 0:
            service_name = snake_case(error.service)
            type_name = error.name
            if not hasattr(self, service_name):
                raise RuntimeError(
                    'Error building exception; service \'%s\' not found' %
                    service_name)
            service = getattr(self, service_name)
            if not hasattr(service, type_name):
                raise RuntimeError(
                    'Error building exception; type \'%s.%s\' not found' %
                    (service_name, type_name))
            return getattr(service, type_name)(self._error_message(error))
        return RPCError(self._error_message(error))

    @staticmethod
    def _error_message(error):
        msg = error.description
        if len(error.stack_trace) > 0:
            msg += '\nServer stack trace:\n' + error.stack_trace
        return msg<|MERGE_RESOLUTION|>--- conflicted
+++ resolved
@@ -9,10 +9,7 @@
 from krpc.utils import snake_case
 from krpc.error import RPCError
 import krpc.stream
-<<<<<<< HEAD
-=======
 import krpc.schema.KRPC_pb2 as KRPC
->>>>>>> 2b2a5143
 
 
 class Client(object):
@@ -85,14 +82,13 @@
         # Build the request
         call = self._build_call(service, procedure, args,
                                 param_names, param_types, return_type)
-        request = krpc.schema.KRPC.Request()
+        request = KRPC.Request()
         request.calls.extend([call])
 
         # Send the request
         with self._rpc_connection_lock:
             self._rpc_connection.send_message(request)
-            response = self._rpc_connection.receive_message(
-                krpc.schema.KRPC.Response)
+            response = self._rpc_connection.receive_message(KRPC.Response)
 
         # Check for an error response
         if response.HasField('error'):
@@ -113,13 +109,9 @@
                     # pylint: disable=unused-argument
         """ Build a KRPC.ProcedureCall object """
 
-<<<<<<< HEAD
-        call = krpc.schema.KRPC.ProcedureCall()
+        call = KRPC.ProcedureCall()
         call.service = service
         call.procedure = procedure
-=======
-        request = KRPC.Request(service=service, procedure=procedure)
->>>>>>> 2b2a5143
 
         for i, (value, typ) in enumerate(itertools.izip(args, param_types)):
             if isinstance(value, DefaultArgument):
