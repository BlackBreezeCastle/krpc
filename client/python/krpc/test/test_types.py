import unittest
from enum import Enum
<<<<<<< HEAD
from krpc.types import \
    Types, ValueType, ClassType, EnumerationType, MessageType, ClassBase, \
    TupleType, ListType, SetType, DictionaryType
from krpc.schema.KRPC import Type, ProcedureCall, Stream, Status, Services
=======
from krpc.types import Types, ValueType, MessageType, ClassType, EnumType
from krpc.types import ListType, DictionaryType, SetType, TupleType
from krpc.types import ClassBase
import krpc.schema.KRPC_pb2 as KRPC

PROTOBUF_VALUE_TYPES = ['double', 'float', 'int32', 'int64', 'uint32',
                        'uint64', 'bool', 'string', 'bytes']
PYTHON_VALUE_TYPES = [float, int, long, bool, str, bytes]

PROTOBUF_TO_PYTHON_VALUE_TYPE = {
    'double': float,
    'float': float,
    'int32': int,
    'int64': long,
    'uint32': int,
    'uint64': long,
    'bool': bool,
    'string': str,
    'bytes': bytes
}
>>>>>>> 2b2a5143


class TestTypes(unittest.TestCase):

    def check_protobuf_type(self, code, service, name,
                            numtypes, protobuf_type):
        self.assertEqual(code, protobuf_type.code)
        self.assertEqual(service, protobuf_type.service)
        self.assertEqual(name, protobuf_type.name)
        self.assertEqual(numtypes, len(protobuf_type.types))

    def test_none_type(self):
        types = Types()
<<<<<<< HEAD
        none_type = Type()
        none_type.code = Type.NONE
        self.assertRaises(ValueError, types.as_type, none_type)
=======
        typ = types.as_type('KRPC.Request')
        self.assertTrue(isinstance(typ, MessageType))
        self.assertEqual(KRPC.Request, typ.python_type)
        self.assertEqual('KRPC.Request', typ.protobuf_type)
        self.assertRaises(ValueError, types.as_type, 'KRPC.DoesntExist')
        self.assertRaises(ValueError, MessageType, '')
        self.assertRaises(ValueError, MessageType, 'invalid')
        self.assertRaises(ValueError, MessageType, '.')
        self.assertRaises(ValueError, MessageType, 'foo.bar')
>>>>>>> 2b2a5143

    def test_value_types(self):
        types = Types()
        cases = [
            (types.double_type, Type.DOUBLE, float),
            (types.float_type, Type.FLOAT, float),
            (types.sint32_type, Type.SINT32, int),
            (types.sint64_type, Type.SINT64, long),
            (types.uint32_type, Type.UINT32, int),
            (types.uint64_type, Type.UINT64, long),
            (types.bool_type, Type.BOOL, bool),
            (types.string_type, Type.STRING, str),
            (types.bytes_type, Type.BYTES, bytes)
        ]
        for typ, protobuf_code, python_type in cases:
            self.assertTrue(isinstance(typ, ValueType))
            self.check_protobuf_type(
                protobuf_code, '', '', 0, typ.protobuf_type)
            self.assertEqual(python_type, typ.python_type)

    def test_class_types(self):
        types = Types()
        typ = types.class_type(
            'ServiceName', 'ClassName', 'class documentation')
        self.assertTrue(isinstance(typ, ClassType))
        self.assertTrue(issubclass(typ.python_type, ClassBase))
        self.assertEqual('class documentation', typ.python_type.__doc__)
        self.check_protobuf_type(
            Type.CLASS, 'ServiceName', 'ClassName', 0, typ.protobuf_type)
        instance = typ.python_type(42)
        self.assertEqual(42, instance._object_id)
        self.assertEqual('ServiceName', instance._service_name)
        self.assertEqual('ClassName', instance._class_name)
        typ2 = types.as_type(typ.protobuf_type)
        self.assertEqual(typ, typ2)

    def test_enumeration_types(self):
        types = Types()
        typ = types.enumeration_type(
            'ServiceName', 'EnumName', 'enum documentation')
        self.assertTrue(isinstance(typ, EnumerationType))
        self.assertIsNone(typ.python_type)
        self.check_protobuf_type(
            Type.ENUMERATION, 'ServiceName', 'EnumName', 0, typ.protobuf_type)
        typ.set_values({
            'a': {'value': 0, 'doc': 'doca'},
            'b': {'value': 42, 'doc': 'docb'},
            'c': {'value': 100, 'doc': 'docc'}
        })
        self.assertTrue(issubclass(typ.python_type, Enum))
        self.assertEqual('enum documentation', typ.python_type.__doc__)
        self.assertEquals(0, typ.python_type.a.value)
        self.assertEquals(42, typ.python_type.b.value)
        self.assertEquals(100, typ.python_type.c.value)
        self.assertEquals('doca', typ.python_type.a.__doc__)
        self.assertEquals('docb', typ.python_type.b.__doc__)
        self.assertEquals('docc', typ.python_type.c.__doc__)
        typ2 = types.as_type(typ.protobuf_type)
        self.assertEqual(typ, typ2)

    def test_message_types(self):
        types = Types()
        cases = [
            (types.procedure_call_type, Type.PROCEDURE_CALL, ProcedureCall),
            (types.stream_type, Type.STREAM, Stream),
            (types.status_type, Type.STATUS, Status),
            (types.services_type, Type.SERVICES, Services)
        ]
        for typ, protobuf_code, python_type in cases:
            self.assertTrue(isinstance(typ, MessageType))
            self.assertEqual(python_type, typ.python_type)
            self.check_protobuf_type(
                protobuf_code, '', '', 0, typ.protobuf_type)

    def test_tuple_1_types(self):
        types = Types()
        typ = types.tuple_type(types.bool_type)
        self.assertTrue(isinstance(typ, TupleType))
        self.assertEqual(typ.python_type, tuple)
        self.check_protobuf_type(
            Type.TUPLE, '', '', 1, typ.protobuf_type)
        self.check_protobuf_type(
            Type.BOOL, '', '', 0, typ.protobuf_type.types[0])
        self.assertEqual(1, len(typ.value_types))
        self.assertTrue(isinstance(typ.value_types[0], ValueType))
        self.assertEqual(bool, typ.value_types[0].python_type)
        self.check_protobuf_type(
            Type.BOOL, '', '', 0, typ.value_types[0].protobuf_type)

    def test_tuple_2_types(self):
        types = Types()
        typ = types.tuple_type(types.uint32_type, types.string_type)
        self.assertTrue(isinstance(typ, TupleType))
        self.assertEqual(typ.python_type, tuple)
        self.check_protobuf_type(
            Type.TUPLE, '', '', 2, typ.protobuf_type)
        self.check_protobuf_type(
            Type.UINT32, '', '', 0, typ.protobuf_type.types[0])
        self.check_protobuf_type(
            Type.STRING, '', '', 0, typ.protobuf_type.types[1])
        self.assertEqual(2, len(typ.value_types))
        self.assertTrue(isinstance(typ.value_types[0], ValueType))
        self.assertTrue(isinstance(typ.value_types[1], ValueType))
        self.assertEqual(int, typ.value_types[0].python_type)
        self.assertEqual(str, typ.value_types[1].python_type)
        self.check_protobuf_type(
            Type.UINT32, '', '', 0, typ.value_types[0].protobuf_type)
        self.check_protobuf_type(
            Type.STRING, '', '', 0, typ.value_types[1].protobuf_type)

    def test_tuple_3_types(self):
        types = Types()
        typ = types.tuple_type(
            types.float_type, types.uint64_type, types.string_type)
        self.assertTrue(isinstance(typ, TupleType))
        self.assertEqual(typ.python_type, tuple)
        self.check_protobuf_type(
            Type.TUPLE, '', '', 3, typ.protobuf_type)
        self.check_protobuf_type(
            Type.FLOAT, '', '', 0, typ.protobuf_type.types[0])
        self.check_protobuf_type(
            Type.UINT64, '', '', 0, typ.protobuf_type.types[1])
        self.check_protobuf_type(
            Type.STRING, '', '', 0, typ.protobuf_type.types[2])
        self.assertEqual(3, len(typ.value_types))
        self.assertTrue(isinstance(typ.value_types[0], ValueType))
        self.assertTrue(isinstance(typ.value_types[1], ValueType))
        self.assertTrue(isinstance(typ.value_types[2], ValueType))
        self.assertEqual(float, typ.value_types[0].python_type)
        self.assertEqual(long, typ.value_types[1].python_type)
        self.assertEqual(str, typ.value_types[2].python_type)
        self.check_protobuf_type(
            Type.FLOAT, '', '', 0, typ.value_types[0].protobuf_type)
        self.check_protobuf_type(
            Type.UINT64, '', '', 0, typ.value_types[1].protobuf_type)
        self.check_protobuf_type(
            Type.STRING, '', '', 0, typ.value_types[2].protobuf_type)

    def test_list_types(self):
        types = Types()
        typ = types.list_type(types.uint32_type)
        self.assertTrue(isinstance(typ, ListType))
        self.assertEqual(typ.python_type, list)
        self.check_protobuf_type(
            Type.LIST, '', '', 1, typ.protobuf_type)
        self.check_protobuf_type(
            Type.UINT32, '', '', 0, typ.protobuf_type.types[0])
        self.assertTrue(isinstance(typ.value_type, ValueType))
        self.assertEqual(int, typ.value_type.python_type)
        self.check_protobuf_type(
            Type.UINT32, '', '', 0, typ.value_type.protobuf_type)

    def test_set_types(self):
        types = Types()
        typ = types.set_type(types.string_type)
        self.assertTrue(isinstance(typ, SetType))
        self.assertEqual(typ.python_type, set)
        self.check_protobuf_type(
            Type.SET, '', '', 1, typ.protobuf_type)
        self.check_protobuf_type(
            Type.STRING, '', '', 0, typ.protobuf_type.types[0])
        self.assertTrue(isinstance(typ.value_type, ValueType))
        self.assertEqual(str, typ.value_type.python_type)
        self.check_protobuf_type(
            Type.STRING, '', '', 0, typ.value_type.protobuf_type)

    def test_dictionary_types(self):
        types = Types()
        typ = types.dictionary_type(types.string_type, types.uint32_type)
        self.assertTrue(isinstance(typ, DictionaryType))
        self.assertEqual(typ.python_type, dict)
        self.check_protobuf_type(
            Type.DICTIONARY, '', '', 2, typ.protobuf_type)
        self.check_protobuf_type(
            Type.STRING, '', '', 0, typ.protobuf_type.types[0])
        self.check_protobuf_type(
            Type.UINT32, '', '', 0, typ.protobuf_type.types[1])
        self.assertTrue(isinstance(typ.key_type, ValueType))
        self.assertEqual(str, typ.key_type.python_type)
        self.check_protobuf_type(
            Type.STRING, '', '', 0, typ.key_type.protobuf_type)
        self.assertTrue(isinstance(typ.value_type, ValueType))
        self.assertEqual(int, typ.value_type.python_type)
        self.check_protobuf_type(
            Type.UINT32, '', '', 0, typ.value_type.protobuf_type)

    def test_coerce_to(self):
        types = Types()
        cases = [
            (42.0, 42, types.double_type),
            (42.0, 42, types.float_type),
            (42, 42.0, types.sint32_type),
            (42, 42L, types.sint32_type),
            (42L, 42.0, types.sint64_type),
            (42L, 42, types.sint64_type),
            (42, 42.0, types.uint32_type),
            (42, 42L, types.uint32_type),
            (42L, 42.0, types.uint64_type),
            (42L, 42, types.uint64_type),
            (list(), tuple(), types.list_type(types.string_type)),
            ((0, 1, 2), [0, 1, 2],
             types.tuple_type(types.sint32_type,
                              types.sint32_type,
                              types.sint32_type)),
            ([0, 1, 2], (0, 1, 2),
             types.list_type(types.sint32_type)),
            (['foo', 'bar'], ['foo', 'bar'],
             types.list_type(types.string_type))
        ]
        for expected, value, typ in cases:
            coerced_value = types.coerce_to(value, typ)
            self.assertEqual(expected, coerced_value)
            self.assertEqual(type(expected), type(coerced_value))

        strings = [
            u'foo',
            u'\xe2\x84\xa2',
            u'Mystery Goo\xe2\x84\xa2 Containment Unit'
        ]
        for string in strings:
            self.assertEqual(
                string, types.coerce_to(string, types.string_type))

        self.assertRaises(ValueError, types.coerce_to,
                          None, types.float_type)
        self.assertRaises(ValueError, types.coerce_to,
                          '', types.float_type)
        self.assertRaises(ValueError, types.coerce_to,
                          True, types.float_type)

        self.assertRaises(ValueError, types.coerce_to,
                          list(), types.tuple_type(types.uint32_type))
        self.assertRaises(ValueError, types.coerce_to,
                          ['foo', 2], types.tuple_type(types.string_type))
        self.assertRaises(ValueError, types.coerce_to,
                          [1], types.tuple_type(types.string_type))

if __name__ == '__main__':
    unittest.main()<|MERGE_RESOLUTION|>--- conflicted
+++ resolved
@@ -1,32 +1,9 @@
 import unittest
 from enum import Enum
-<<<<<<< HEAD
 from krpc.types import \
     Types, ValueType, ClassType, EnumerationType, MessageType, ClassBase, \
     TupleType, ListType, SetType, DictionaryType
-from krpc.schema.KRPC import Type, ProcedureCall, Stream, Status, Services
-=======
-from krpc.types import Types, ValueType, MessageType, ClassType, EnumType
-from krpc.types import ListType, DictionaryType, SetType, TupleType
-from krpc.types import ClassBase
-import krpc.schema.KRPC_pb2 as KRPC
-
-PROTOBUF_VALUE_TYPES = ['double', 'float', 'int32', 'int64', 'uint32',
-                        'uint64', 'bool', 'string', 'bytes']
-PYTHON_VALUE_TYPES = [float, int, long, bool, str, bytes]
-
-PROTOBUF_TO_PYTHON_VALUE_TYPE = {
-    'double': float,
-    'float': float,
-    'int32': int,
-    'int64': long,
-    'uint32': int,
-    'uint64': long,
-    'bool': bool,
-    'string': str,
-    'bytes': bytes
-}
->>>>>>> 2b2a5143
+from krpc.schema.KRPC_pb2 import Type, ProcedureCall, Stream, Status, Services
 
 
 class TestTypes(unittest.TestCase):
@@ -40,21 +17,9 @@
 
     def test_none_type(self):
         types = Types()
-<<<<<<< HEAD
         none_type = Type()
         none_type.code = Type.NONE
         self.assertRaises(ValueError, types.as_type, none_type)
-=======
-        typ = types.as_type('KRPC.Request')
-        self.assertTrue(isinstance(typ, MessageType))
-        self.assertEqual(KRPC.Request, typ.python_type)
-        self.assertEqual('KRPC.Request', typ.protobuf_type)
-        self.assertRaises(ValueError, types.as_type, 'KRPC.DoesntExist')
-        self.assertRaises(ValueError, MessageType, '')
-        self.assertRaises(ValueError, MessageType, 'invalid')
-        self.assertRaises(ValueError, MessageType, '.')
-        self.assertRaises(ValueError, MessageType, 'foo.bar')
->>>>>>> 2b2a5143
 
     def test_value_types(self):
         types = Types()
