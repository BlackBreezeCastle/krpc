--- conflicted
+++ resolved
@@ -1,53 +1,37 @@
 import collections
 from enum import Enum
-import krpc.schema.KRPC
+import krpc.schema.KRPC_pb2 as KRPC
+
 
 VALUE_TYPES = {
-    krpc.schema.KRPC.Type.DOUBLE: float,
-    krpc.schema.KRPC.Type.FLOAT: float,
-    krpc.schema.KRPC.Type.SINT32: int,
-    krpc.schema.KRPC.Type.SINT64: long,
-    krpc.schema.KRPC.Type.UINT32: int,
-    krpc.schema.KRPC.Type.UINT64: long,
-    krpc.schema.KRPC.Type.BOOL: bool,
-    krpc.schema.KRPC.Type.STRING: str,
-    krpc.schema.KRPC.Type.BYTES: bytes
+    KRPC.Type.DOUBLE: float,
+    KRPC.Type.FLOAT: float,
+    KRPC.Type.SINT32: int,
+    KRPC.Type.SINT64: long,
+    KRPC.Type.UINT32: int,
+    KRPC.Type.UINT64: long,
+    KRPC.Type.BOOL: bool,
+    KRPC.Type.STRING: str,
+    KRPC.Type.BYTES: bytes
 }
 
 MESSAGE_TYPES = {
-    krpc.schema.KRPC.Type.PROCEDURE_CALL: krpc.schema.KRPC.ProcedureCall,
-    krpc.schema.KRPC.Type.SERVICES: krpc.schema.KRPC.Services,
-    krpc.schema.KRPC.Type.STREAM: krpc.schema.KRPC.Stream,
-    krpc.schema.KRPC.Type.STATUS: krpc.schema.KRPC.Status,
+    KRPC.Type.PROCEDURE_CALL: KRPC.ProcedureCall,
+    KRPC.Type.SERVICES: KRPC.Services,
+    KRPC.Type.STREAM: KRPC.Stream,
+    KRPC.Type.STATUS: KRPC.Status,
 }
 
-<<<<<<< HEAD
 EXCEPTION_TYPES = {
     'InvalidOperationException': RuntimeError,
     'ArgumentException': ValueError,
     'ArgumentNullException': ValueError,
     'ArgumentOutOfRangeException': ValueError
 }
-=======
-def _load_types(package):
-    """ Load all message and enum types from the given package,
-        and populate PROTOBUF_TO_MESSAGE_TYPE """
-    if package in _load_types.loaded:
-        return
-    _load_types.loaded.add(package)
-    try:
-        module = importlib.import_module('krpc.schema.' + package + '_pb2')
-        if hasattr(module, 'DESCRIPTOR'):
-            for name in module.DESCRIPTOR.message_types_by_name.keys():
-                PROTOBUF_TO_MESSAGE_TYPE[package + '.' + name] = getattr(
-                    module, name)
-    except (KeyError, ImportError, AttributeError, ValueError):
-        pass
->>>>>>> 2b2a5143
 
 
 def _protobuf_type(code, service=None, name=None, types=None):
-    protobuf_type = krpc.schema.KRPC.Type()
+    protobuf_type = KRPC.Type()
     protobuf_type.code = code
     if service is not None:
         protobuf_type.service = service
@@ -79,17 +63,17 @@
         # pylint: disable=redefined-variable-type
         if protobuf_type.code in VALUE_TYPES:
             typ = ValueType(protobuf_type)
-        elif protobuf_type.code == krpc.schema.KRPC.Type.CLASS:
+        elif protobuf_type.code == KRPC.Type.CLASS:
             typ = ClassType(protobuf_type, doc)
-        elif protobuf_type.code == krpc.schema.KRPC.Type.ENUMERATION:
+        elif protobuf_type.code == KRPC.Type.ENUMERATION:
             typ = EnumerationType(protobuf_type, doc)
-        elif protobuf_type.code == krpc.schema.KRPC.Type.TUPLE:
+        elif protobuf_type.code == KRPC.Type.TUPLE:
             typ = TupleType(protobuf_type, self)
-        elif protobuf_type.code == krpc.schema.KRPC.Type.LIST:
+        elif protobuf_type.code == KRPC.Type.LIST:
             typ = ListType(protobuf_type, self)
-        elif protobuf_type.code == krpc.schema.KRPC.Type.SET:
+        elif protobuf_type.code == KRPC.Type.SET:
             typ = SetType(protobuf_type, self)
-        elif protobuf_type.code == krpc.schema.KRPC.Type.DICTIONARY:
+        elif protobuf_type.code == KRPC.Type.DICTIONARY:
             typ = DictionaryType(protobuf_type, self)
         elif protobuf_type.code in MESSAGE_TYPES:
             typ = MessageType(protobuf_type)
@@ -102,63 +86,63 @@
 
     @classmethod
     def is_none_type(cls, protobuf_type):
-        return protobuf_type.code == krpc.schema.KRPC.Type.NONE
+        return protobuf_type.code == KRPC.Type.NONE
 
     @property
     def double_type(self):
         """ Get a double value type """
-        return self.as_type(_protobuf_type(krpc.schema.KRPC.Type.DOUBLE))
+        return self.as_type(_protobuf_type(KRPC.Type.DOUBLE))
 
     @property
     def float_type(self):
         """ Get a float value type """
-        return self.as_type(_protobuf_type(krpc.schema.KRPC.Type.FLOAT))
+        return self.as_type(_protobuf_type(KRPC.Type.FLOAT))
 
     @property
     def sint32_type(self):
         """ Get an sint32 value type """
-        return self.as_type(_protobuf_type(krpc.schema.KRPC.Type.SINT32))
+        return self.as_type(_protobuf_type(KRPC.Type.SINT32))
 
     @property
     def sint64_type(self):
         """ Get an sint64 value type """
-        return self.as_type(_protobuf_type(krpc.schema.KRPC.Type.SINT64))
+        return self.as_type(_protobuf_type(KRPC.Type.SINT64))
 
     @property
     def uint32_type(self):
         """ Get a uint32 value type """
-        return self.as_type(_protobuf_type(krpc.schema.KRPC.Type.UINT32))
+        return self.as_type(_protobuf_type(KRPC.Type.UINT32))
 
     @property
     def uint64_type(self):
         """ Get a uint64 value type """
-        return self.as_type(_protobuf_type(krpc.schema.KRPC.Type.UINT64))
+        return self.as_type(_protobuf_type(KRPC.Type.UINT64))
 
     @property
     def bool_type(self):
         """ Get a bool value type """
-        return self.as_type(_protobuf_type(krpc.schema.KRPC.Type.BOOL))
+        return self.as_type(_protobuf_type(KRPC.Type.BOOL))
 
     @property
     def string_type(self):
         """ Get a string value type """
-        return self.as_type(_protobuf_type(krpc.schema.KRPC.Type.STRING))
+        return self.as_type(_protobuf_type(KRPC.Type.STRING))
 
     @property
     def bytes_type(self):
         """ Get a bytes value type """
-        return self.as_type(_protobuf_type(krpc.schema.KRPC.Type.BYTES))
+        return self.as_type(_protobuf_type(KRPC.Type.BYTES))
 
     def class_type(self, service, name, doc=None):
         """ Get a class type """
         return self.as_type(
-            _protobuf_type(krpc.schema.KRPC.Type.CLASS, service, name),
+            _protobuf_type(KRPC.Type.CLASS, service, name),
             doc=doc)
 
     def enumeration_type(self, service, name, doc=None):
         """ Get an enumeration type """
         return self.as_type(
-            _protobuf_type(krpc.schema.KRPC.Type.ENUMERATION, service, name),
+            _protobuf_type(KRPC.Type.ENUMERATION, service, name),
             doc=doc)
 
     def exception_type(self, service, name, doc=None):
@@ -172,49 +156,49 @@
     def tuple_type(self, *value_types):
         """ Get a tuple type """
         return self.as_type(
-            _protobuf_type(krpc.schema.KRPC.Type.TUPLE, None, None,
+            _protobuf_type(KRPC.Type.TUPLE, None, None,
                            [t.protobuf_type for t in value_types]))
 
     def list_type(self, value_type):
         """ Get a list type """
         return self.as_type(
-            _protobuf_type(krpc.schema.KRPC.Type.LIST, None, None,
+            _protobuf_type(KRPC.Type.LIST, None, None,
                            [value_type.protobuf_type]))
 
     def set_type(self, value_type):
         """ Get a set type """
         return self.as_type(
-            _protobuf_type(krpc.schema.KRPC.Type.SET, None, None,
+            _protobuf_type(KRPC.Type.SET, None, None,
                            [value_type.protobuf_type]))
 
     def dictionary_type(self, key_type, value_type):
         """ Get a dictionary type """
         return self.as_type(
-            _protobuf_type(krpc.schema.KRPC.Type.DICTIONARY, None, None,
+            _protobuf_type(KRPC.Type.DICTIONARY, None, None,
                            [key_type.protobuf_type, value_type.protobuf_type]))
 
     @property
     def procedure_call_type(self):
         """ Get a ProcedureCall message type """
         return self.as_type(
-            _protobuf_type(krpc.schema.KRPC.Type.PROCEDURE_CALL))
+            _protobuf_type(KRPC.Type.PROCEDURE_CALL))
 
     @property
     def services_type(self):
         """ Get a Services message type """
         return self.as_type(
-            _protobuf_type(krpc.schema.KRPC.Type.SERVICES))
+            _protobuf_type(KRPC.Type.SERVICES))
 
     @property
     def stream_type(self):
         """ Get a Stream message type """
         return self.as_type(
-            _protobuf_type(krpc.schema.KRPC.Type.STREAM))
+            _protobuf_type(KRPC.Type.STREAM))
 
     @property
     def status_type(self):
         """ Get a Status message type """
-        return self.as_type(_protobuf_type(krpc.schema.KRPC.Type.STATUS))
+        return self.as_type(_protobuf_type(KRPC.Type.STATUS))
 
     def coerce_to(self, value, typ):
         """ Coerce a value to the specified type (specified by a type object).
@@ -297,7 +281,7 @@
     def __init__(self, protobuf_type):
         if protobuf_type.code not in VALUE_TYPES:
             raise ValueError('Not a value type')
-        name = krpc.schema.KRPC.Type.TypeCode.Name(protobuf_type.code)
+        name = KRPC.Type.TypeCode.Name(protobuf_type.code)
         super(ValueType, self).__init__(
             protobuf_type, VALUE_TYPES[protobuf_type.code], name.lower())
 
@@ -306,7 +290,7 @@
     """ A class type, represented by a uint64 identifier """
 
     def __init__(self, protobuf_type, doc):
-        if protobuf_type.code != krpc.schema.KRPC.Type.CLASS:
+        if protobuf_type.code != KRPC.Type.CLASS:
             raise ValueError('Not a class type')
         if not protobuf_type.service:
             raise ValueError('Class type has no service name')
@@ -322,7 +306,7 @@
     """ An enumeration type, represented by an sint32 value """
 
     def __init__(self, protobuf_type, doc):
-        if protobuf_type.code != krpc.schema.KRPC.Type.ENUMERATION:
+        if protobuf_type.code != KRPC.Type.ENUMERATION:
             raise ValueError('Not an enum type')
         if not protobuf_type.service:
             raise ValueError('Enum type has no service name')
@@ -347,7 +331,7 @@
     """ A tuple collection type """
 
     def __init__(self, protobuf_type, types):
-        if protobuf_type.code != krpc.schema.KRPC.Type.TUPLE:
+        if protobuf_type.code != KRPC.Type.TUPLE:
             raise ValueError('Not a tuple type')
         if len(protobuf_type.types) < 1:
             raise ValueError('Wrong number of sub-types for tuple type')
@@ -360,7 +344,7 @@
     """ A list collection type """
 
     def __init__(self, protobuf_type, types):
-        if protobuf_type.code != krpc.schema.KRPC.Type.LIST:
+        if protobuf_type.code != KRPC.Type.LIST:
             raise ValueError('Not a list type')
         if len(protobuf_type.types) != 1:
             raise ValueError('Wrong number of sub-types for list type')
@@ -373,7 +357,7 @@
     """ A set collection type """
 
     def __init__(self, protobuf_type, types):
-        if protobuf_type.code != krpc.schema.KRPC.Type.SET:
+        if protobuf_type.code != KRPC.Type.SET:
             raise ValueError('Not a set type')
         if len(protobuf_type.types) != 1:
             raise ValueError('Wrong number of sub-types for set type')
@@ -386,7 +370,7 @@
     """ A dictionary collection type """
 
     def __init__(self, protobuf_type, types):
-        if protobuf_type.code != krpc.schema.KRPC.Type.DICTIONARY:
+        if protobuf_type.code != KRPC.Type.DICTIONARY:
             raise ValueError('Not a dictionary type')
         if len(protobuf_type.types) != 2:
             raise ValueError('Wrong number of sub-types for dictionary type')
