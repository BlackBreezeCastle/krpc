--- conflicted
+++ resolved
@@ -35,39 +35,25 @@
             object_id = cls._decode_value(data, object_id_typ)
             return typ.python_type(object_id) if object_id != 0 else None
         elif isinstance(typ, ListType):
-<<<<<<< HEAD
-            msg = cls.decode_message(data, krpc.schema.KRPC.List)
-            return [cls.decode(item, typ.value_type) for item in msg.items]
-        elif isinstance(typ, DictionaryType):
-            msg = cls.decode_message(data, krpc.schema.KRPC.Dictionary)
-            return dict((cls.decode(entry.key, typ.key_type), cls.decode(entry.value, typ.value_type))
-                        for entry in msg.entries)
-        elif isinstance(typ, SetType):
-            msg = cls.decode_message(data, krpc.schema.KRPC.Set)
-            return set(cls.decode(item, typ.value_type) for item in msg.items)
-        elif isinstance(typ, TupleType):
-            msg = cls.decode_message(data, krpc.schema.KRPC.Tuple)
-=======
             if data == b'\x00':
                 return None
-            msg = cls._decode_message(data, cls._types.as_type('KRPC.List'))
+            msg = cls.decode_message(data, krpc.schema.KRPC.List)
             return [cls.decode(item, typ.value_type) for item in msg.items]
         elif isinstance(typ, DictionaryType):
             if data == b'\x00':
                 return None
-            msg = cls._decode_message(data, cls._types.as_type('KRPC.Dictionary'))
+            msg = cls.decode_message(data, krpc.schema.KRPC.Dictionary)
             return dict((cls.decode(entry.key, typ.key_type), cls.decode(entry.value, typ.value_type))
                         for entry in msg.entries)
         elif isinstance(typ, SetType):
             if data == b'\x00':
                 return None
-            msg = cls._decode_message(data, cls._types.as_type('KRPC.Set'))
+            msg = cls.decode_message(data, krpc.schema.KRPC.Set)
             return set(cls.decode(item, typ.value_type) for item in msg.items)
         elif isinstance(typ, TupleType):
             if data == b'\x00':
                 return None
-            msg = cls._decode_message(data, cls._types.as_type('KRPC.Tuple'))
->>>>>>> 6fadc405
+            msg = cls.decode_message(data, krpc.schema.KRPC.Tuple)
             return tuple(cls.decode(item, value_type) for item, value_type in zip(msg.items, typ.value_types))
         else:
             raise EncodingError('Cannot decode type %s' % str(typ))
