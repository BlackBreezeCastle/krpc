<<<<<<< HEAD
v0.4.0
 * Remove connection retries. Client will now fail fast if it fails to connect to the server.
=======
v0.3.6
 * Fix configure script
>>>>>>> 584cf8d9

v0.3.4
 * Update protobuf to v3.0.0-beta-3

v0.2.3
 * Make client thread safe
 * Add checks for asio.hpp and protobuf library to cmake script
 * Add Windows with MSVC support to cmake script
 * Fix compiler warnings reported by MSVC

v0.2.2
 * Add support for streams (#175)
 * Add documentation to service header files
 * Add autotools and cmake build scripts
 * Move header file krpc/krpc.hpp -> krpc.hpp
 * Remove support for protobuf enumeration and custom protobuf messages
 * Add comparison operations for remote objects

v0.2.1
 * Remove dependency on boost
 * Use standalone ASIO library for network communication

v0.2.0
 * Update to protobuf 3.0.0-beta-2

v0.1.12
 * Initial version<|MERGE_RESOLUTION|>--- conflicted
+++ resolved
@@ -1,10 +1,8 @@
-<<<<<<< HEAD
 v0.4.0
  * Remove connection retries. Client will now fail fast if it fails to connect to the server.
-=======
+
 v0.3.6
  * Fix configure script
->>>>>>> 584cf8d9
 
 v0.3.4
  * Update protobuf to v3.0.0-beta-3
