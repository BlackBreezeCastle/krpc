--- conflicted
+++ resolved
@@ -1,15 +1,13 @@
-<<<<<<< HEAD
 v0.4.0
  * Updated protocol in line with server changes
  * Remove connection retries. Client will now fail fast if it fails to connect to the server.
  * Add support for RPCs to throw exceptions
-=======
+
 v0.3.10
  * Set ASIO_STANDLONE in build script instead of source code so that configure script can find the header correctly
 
 v0.3.9
  * Update to protobuf v3.3.0
->>>>>>> 2b2a5143
 
 v0.3.8
  * Update to protobuf v3.2.0
