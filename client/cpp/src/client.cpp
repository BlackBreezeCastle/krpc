#include "krpc/client.hpp"

#include <google/protobuf/io/coded_stream.h>

#include <string>
#include <vector>

#include "krpc/decoder.hpp"
#include "krpc/encoder.hpp"
#include "krpc/error.hpp"

namespace krpc {

Client::Client(): lock(new std::mutex) {}

Client::Client(const std::string& name, const std::string& address,
               unsigned int rpc_port, unsigned int stream_port) :
  lock(new std::mutex) {
  if (rpc_port == stream_port)
    throw ConnectionFailed("RPC and stream port numbers are the same");

  // Connect to RPC server
  rpc_connection = std::make_shared<Connection>(address, rpc_port);
  rpc_connection->connect(10, 0.1f);
  rpc_connection->send(encoder::RPC_HELLO_MESSAGE, encoder::RPC_HELLO_MESSAGE_LENGTH);
  rpc_connection->send(encoder::client_name(name));
  std::string client_identifier = rpc_connection->receive(decoder::GUID_LENGTH);

  // Connect to Stream server
  if (stream_port != 0) {
    auto stream_connection = std::make_shared<Connection>(address, stream_port);
    stream_connection->connect(10, 0.1f);
    stream_connection->send(encoder::STREAM_HELLO_MESSAGE, encoder::STREAM_HELLO_MESSAGE_LENGTH);
    stream_connection->send(client_identifier);
    std::string ok_message = stream_connection->receive(decoder::OK_MESSAGE_LENGTH);
    std::string expected(decoder::OK_MESSAGE);
    if (!std::equal(ok_message.begin(), ok_message.end(), expected.begin()))
      throw ConnectionFailed("Did not receive OK message from server");
    stream_manager = std::make_shared<StreamManager>(this, stream_connection);
  }
}

std::string Client::invoke(const schema::Request& request) {
  std::string data;
  {
    std::lock_guard<std::mutex> lock_guard(*lock);
    rpc_connection->send(encoder::encode_message_with_size(request));
    data = rpc_connection->receive_message();
  }

  schema::Response response;
  decoder::decode(response, data, this);

  if (response.has_error())
    throw_exception(response.error());

  if (response.results(0).has_error())
    throw_exception(response.results(0).error());

  return response.results(0).value();
}

std::string Client::invoke(const schema::ProcedureCall& call) {
  // TODO: is there a way to avoid copying the ProcedureCall in order to create a Request?
  schema::Request request;
  schema::ProcedureCall* call2 = request.add_calls();
  call2->set_service(call.service());
  call2->set_procedure(call.procedure());
  for (auto arg : call.arguments()) {
    schema::Argument* arg2 = call2->add_arguments();
    arg2->set_position(arg.position());
    arg2->set_value(arg.value());
  }
  return this->invoke(request);
}

std::string Client::invoke(const std::string& service,
                           const std::string& procedure,
                           const std::vector<std::string>& args) {
  return this->invoke(this->build_request(service, procedure, args));
}

schema::Request Client::build_request(const std::string& service,
                                      const std::string& procedure,
                                      const std::vector<std::string>& args) {
  schema::Request request;
  schema::ProcedureCall * call = request.add_calls();
  call->set_service(service);
  call->set_procedure(procedure);
  for (unsigned int i = 0; i < args.size(); i++) {
    schema::Argument* arg = call->add_arguments();
    arg->set_position(i);
    arg->set_value(args[i]);
  }
  return request;
}

schema::ProcedureCall Client::build_call(const std::string& service,
                                         const std::string& procedure,
                                         const std::vector<std::string>& args) {
  schema::ProcedureCall call;
  call.set_service(service);
  call.set_procedure(procedure);
  for (unsigned int i = 0; i < args.size(); i++) {
    schema::Argument* arg = call.add_arguments();
    arg->set_position(i);
    arg->set_value(args[i]);
  }
  return call;
}

void Client::add_exception_thrower(const std::string& service, const std::string& name,
                                   const std::function<void(std::string)>& thrower) {
  exception_throwers[std::make_pair(service, name)] = thrower;
}

void Client::throw_exception(const schema::Error& error) const {
  if (!error.service().empty() && !error.name().empty()) {
    auto key = std::make_pair(error.service(), error.name());
    auto thrower = exception_throwers.find(key)->second;
    thrower(error.description());
  } else {
    throw RPCError(error.description());
  }
}

<<<<<<< HEAD
google::protobuf::uint64 Client::add_stream(const schema::ProcedureCall& call) {
  return stream_manager.add_stream(call);
=======
google::protobuf::uint64 Client::add_stream(const schema::Request& request) {
  return stream_manager->add_stream(request);
>>>>>>> 2b2a5143
}

void Client::remove_stream(google::protobuf::uint64 id) {
  stream_manager->remove_stream(id);
}

std::string Client::get_stream(google::protobuf::uint64 id) {
  return stream_manager->get(id);
}

void Client::freeze_streams() {
  stream_manager->freeze();
}

void Client::thaw_streams() {
  stream_manager->thaw();
}

}  // namespace krpc<|MERGE_RESOLUTION|>--- conflicted
+++ resolved
@@ -16,26 +16,31 @@
 Client::Client(const std::string& name, const std::string& address,
                unsigned int rpc_port, unsigned int stream_port) :
   lock(new std::mutex) {
-  if (rpc_port == stream_port)
-    throw ConnectionFailed("RPC and stream port numbers are the same");
-
   // Connect to RPC server
   rpc_connection = std::make_shared<Connection>(address, rpc_port);
-  rpc_connection->connect(10, 0.1f);
-  rpc_connection->send(encoder::RPC_HELLO_MESSAGE, encoder::RPC_HELLO_MESSAGE_LENGTH);
-  rpc_connection->send(encoder::client_name(name));
-  std::string client_identifier = rpc_connection->receive(decoder::GUID_LENGTH);
+  rpc_connection->connect();
+  schema::ConnectionRequest request;
+  request.set_type(schema::ConnectionRequest::RPC);
+  request.set_client_name(name);
+  rpc_connection->send(encoder::encode_message_with_size(request));
+  schema::ConnectionResponse response;
+  decoder::decode(response, rpc_connection->receive_message(), nullptr);
+  if (response.status() != schema::ConnectionResponse::OK)
+    throw ConnectionError(response.message());
 
   // Connect to Stream server
+  std::shared_ptr<Connection> stream_connection;
   if (stream_port != 0) {
     auto stream_connection = std::make_shared<Connection>(address, stream_port);
-    stream_connection->connect(10, 0.1f);
-    stream_connection->send(encoder::STREAM_HELLO_MESSAGE, encoder::STREAM_HELLO_MESSAGE_LENGTH);
-    stream_connection->send(client_identifier);
-    std::string ok_message = stream_connection->receive(decoder::OK_MESSAGE_LENGTH);
-    std::string expected(decoder::OK_MESSAGE);
-    if (!std::equal(ok_message.begin(), ok_message.end(), expected.begin()))
-      throw ConnectionFailed("Did not receive OK message from server");
+    stream_connection->connect();
+    schema::ConnectionRequest request;
+    request.set_type(schema::ConnectionRequest::STREAM);
+    request.set_client_identifier(response.client_identifier());
+    stream_connection->send(encoder::encode_message_with_size(request));
+    schema::ConnectionResponse response;
+    decoder::decode(response, stream_connection->receive_message(), nullptr);
+    if (response.status() != schema::ConnectionResponse::OK)
+      throw ConnectionError(response.message());
     stream_manager = std::make_shared<StreamManager>(this, stream_connection);
   }
 }
@@ -124,13 +129,8 @@
   }
 }
 
-<<<<<<< HEAD
 google::protobuf::uint64 Client::add_stream(const schema::ProcedureCall& call) {
-  return stream_manager.add_stream(call);
-=======
-google::protobuf::uint64 Client::add_stream(const schema::Request& request) {
-  return stream_manager->add_stream(request);
->>>>>>> 2b2a5143
+  return stream_manager->add_stream(call);
 }
 
 void Client::remove_stream(google::protobuf::uint64 id) {
