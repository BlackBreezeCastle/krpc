#pragma once

#include <map>
#include <memory>
#include <string>
#include <utility>
#include <vector>

#include "krpc/connection.hpp"
#include "krpc/krpc.pb.hpp"
#include "krpc/stream_manager.hpp"

namespace krpc {

class Client {
 public:
  Client();
<<<<<<< HEAD
  Client(const std::shared_ptr<Connection>& rpc_connection,
         const std::shared_ptr<Connection>& stream_connection);

=======
  Client(const std::string& name, const std::string& address,
         unsigned int rpc_port = 50000, unsigned int stream_port = 50001);
  schema::Request request(
    const std::string& service, const std::string& procedure,
    const std::vector<std::string>& args = std::vector<std::string>());
>>>>>>> 2b2a5143
  std::string invoke(const schema::Request& request);
  std::string invoke(const schema::ProcedureCall& call);
  std::string invoke(
    const std::string& service, const std::string& procedure,
    const std::vector<std::string>& args = std::vector<std::string>());

  schema::Request build_request(
    const std::string& service, const std::string& procedure,
    const std::vector<std::string>& args = std::vector<std::string>());
  schema::ProcedureCall build_call(
    const std::string& service, const std::string& procedure,
    const std::vector<std::string>& args = std::vector<std::string>());
  void add_exception_thrower(const std::string& service, const std::string& name,
                             const std::function<void(std::string)>& thrower);

 private:
  void throw_exception(const schema::Error& error) const;

 public:
  google::protobuf::uint64 add_stream(const schema::ProcedureCall& call);
  void remove_stream(google::protobuf::uint64 id);
  std::string get_stream(google::protobuf::uint64 id);
  void freeze_streams();
  void thaw_streams();

 private:
  std::shared_ptr<Connection> rpc_connection;
  std::shared_ptr<StreamManager> stream_manager;
  std::shared_ptr<std::mutex> lock;
  std::map<std::pair<std::string, std::string>,
           std::function<void(std::string)>> exception_throwers;
};

}  // namespace krpc<|MERGE_RESOLUTION|>--- conflicted
+++ resolved
@@ -15,17 +15,9 @@
 class Client {
  public:
   Client();
-<<<<<<< HEAD
-  Client(const std::shared_ptr<Connection>& rpc_connection,
-         const std::shared_ptr<Connection>& stream_connection);
-
-=======
   Client(const std::string& name, const std::string& address,
          unsigned int rpc_port = 50000, unsigned int stream_port = 50001);
-  schema::Request request(
-    const std::string& service, const std::string& procedure,
-    const std::vector<std::string>& args = std::vector<std::string>());
->>>>>>> 2b2a5143
+
   std::string invoke(const schema::Request& request);
   std::string invoke(const schema::ProcedureCall& call);
   std::string invoke(
