#pragma once

#include <atomic>
#include <map>
#include <memory>
#include <mutex>  // NOLINT(build/c++11)
#include <string>
#include <thread>  // NOLINT(build/c++11)

#include "krpc/connection.hpp"
#include "krpc/krpc.pb.hpp"

namespace krpc {

class Client;

class StreamManager {
 public:
  StreamManager(Client* client, const std::shared_ptr<Connection>& connection);
<<<<<<< HEAD
  google::protobuf::uint64 add_stream(const schema::ProcedureCall& call);
=======
  ~StreamManager();
  google::protobuf::uint64 add_stream(const schema::Request& request);
>>>>>>> 2b2a5143
  void remove_stream(google::protobuf::uint64 id);
  std::string get(google::protobuf::uint64 id);
  void update(google::protobuf::uint64 id, const schema::ProcedureResult& result);
  void freeze();
  void thaw();

 private:
  static void update_thread_main(StreamManager* stream_manager,
                                 const std::shared_ptr<Connection>& connection,
                                 const std::shared_ptr<std::atomic_bool>& stop,
                                 const std::shared_ptr<std::atomic_bool>& should_freeze,
                                 const std::shared_ptr<std::atomic_bool>& frozen);
  Client* client;
  std::shared_ptr<Connection> connection;
  std::map<google::protobuf::uint64, std::string> data;
  std::shared_ptr<std::mutex> data_lock;
  std::shared_ptr<std::atomic_bool> stop;
  std::shared_ptr<std::atomic_bool> should_freeze;
  std::shared_ptr<std::atomic_bool> frozen;
  std::shared_ptr<std::thread> update_thread;
};

}  // namespace krpc<|MERGE_RESOLUTION|>--- conflicted
+++ resolved
@@ -17,12 +17,8 @@
 class StreamManager {
  public:
   StreamManager(Client* client, const std::shared_ptr<Connection>& connection);
-<<<<<<< HEAD
+  ~StreamManager();
   google::protobuf::uint64 add_stream(const schema::ProcedureCall& call);
-=======
-  ~StreamManager();
-  google::protobuf::uint64 add_stream(const schema::Request& request);
->>>>>>> 2b2a5143
   void remove_stream(google::protobuf::uint64 id);
   std::string get(google::protobuf::uint64 id);
   void update(google::protobuf::uint64 id, const schema::ProcedureResult& result);
