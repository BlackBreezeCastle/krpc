<<<<<<< HEAD
v0.4.0
 * Updated protocol in line with server changes
 * Build for .NET 4.5
=======
v0.3.7
 * Update to Protocol Buffers 3.1.0
 * Remove pre-release flag from nuget version
>>>>>>> e0145eb1

v0.3.5
 * Fix race condition where the connection constructor returns before the stream server connection has been established
 * Make Connection and StreamManager disposable so that they clean up resources correctly
 * Fix issue where network streams are closed prematurely
 * Fix issue with receiving partial protobuf messages

v0.3.4
 * Update protobuf to v3.0.0-beta-3

v0.2.3
 * Make client thread safe

v0.2.2
 * Remove support for protobuf enumeration and custom protobuf messages

v0.2.1
 * Add documentation to generated service code
 * Add support for streams

v0.2.0
 * Initial version<|MERGE_RESOLUTION|>--- conflicted
+++ resolved
@@ -1,12 +1,10 @@
-<<<<<<< HEAD
 v0.4.0
  * Updated protocol in line with server changes
  * Build for .NET 4.5
-=======
+
 v0.3.7
  * Update to Protocol Buffers 3.1.0
  * Remove pre-release flag from nuget version
->>>>>>> e0145eb1
 
 v0.3.5
  * Fix race condition where the connection constructor returns before the stream server connection has been established
