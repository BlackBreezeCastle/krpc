<<<<<<< HEAD
v0.4.0
 * Updated protocol in line with server changes
 * Add support for RPCs to throw exceptions
 * Build for .NET 4.5
=======
v0.3.10
 * Add support for .NET 3.5 (allows use of the client from within KSP itself)
 * Fix dependecy on protobuf nuget package to require v3.3.0
>>>>>>> ea26b64a

v0.3.9
 * Update to protobuf v3.3.0

v0.3.8
 * Update to protobuf v3.2.0

v0.3.7
 * Update to protobuf v3.1.0
 * Remove pre-release flag from nuget version

v0.3.5
 * Fix race condition where the connection constructor returns before the stream server connection has been established
 * Make Connection and StreamManager disposable so that they clean up resources correctly
 * Fix issue where network streams are closed prematurely
 * Fix issue with receiving partial protobuf messages

v0.3.4
 * Update to protobuf v3.0.0-beta-3

v0.2.3
 * Make client thread safe

v0.2.2
 * Remove support for protobuf enumeration and custom protobuf messages

v0.2.1
 * Add documentation to generated service code
 * Add support for streams

v0.2.0
 * Initial version<|MERGE_RESOLUTION|>--- conflicted
+++ resolved
@@ -1,13 +1,10 @@
-<<<<<<< HEAD
 v0.4.0
  * Updated protocol in line with server changes
  * Add support for RPCs to throw exceptions
- * Build for .NET 4.5
-=======
+
 v0.3.10
  * Add support for .NET 3.5 (allows use of the client from within KSP itself)
  * Fix dependecy on protobuf nuget package to require v3.3.0
->>>>>>> ea26b64a
 
 v0.3.9
  * Update to protobuf v3.3.0
