using System;
using System.Collections.Generic;
using System.Linq;
<<<<<<< HEAD
using Moq;
=======
using Google.Protobuf;
using KRPC.Client;
using Moq;
using NUnit.Framework;
>>>>>>> 396da64d

namespace KRPC.Client.Test
{
    [TestFixture]
    public class EncoderTest
    {
        [Test]
        public void RpcHelloMessage ()
        {
            Assert.AreEqual (12, Encoder.RPCHelloMessage.Length);
            Assert.AreEqual ("48454c4c4f2d525043000000", Encoder.RPCHelloMessage.ToHexString ());
        }

        [Test]
        public void StreamHelloMessage ()
        {
            Assert.AreEqual (12, Encoder.StreamHelloMessage.Length);
            Assert.AreEqual ("48454c4c4f2d53545245414d", Encoder.StreamHelloMessage.ToHexString ());
        }

        [Test]
        public void ClientName ()
        {
            var clientName = Encoder.EncodeClientName ("foo");
            Assert.AreEqual (32, clientName.Length);
            Assert.AreEqual ("666f6f" + new String ('0', 29 * 2), clientName.ToHexString ());
        }

        [Test]
        public void EmptyClientName ()
        {
            var clientName = Encoder.EncodeClientName ("");
            Assert.AreEqual (32, clientName.Length);
            Assert.AreEqual (new String ('0', 32 * 2), clientName.ToHexString ());
        }

        [Test]
        public void LongClientName ()
        {
            var clientName = Encoder.EncodeClientName (new String ('a', 33));
            Assert.AreEqual (32, clientName.Length);
            Assert.AreEqual (String.Concat (Enumerable.Repeat ("61", 32)), clientName.ToHexString ());
        }

        [Test]
        public void EncodeMessage ()
        {
            var request = new KRPC.Schema.KRPC.Request ();
            request.Service = "ServiceName";
            request.Procedure = "ProcedureName";
            var data = Encoder.Encode (request, typeof(KRPC.Schema.KRPC.Request));
            const string expected = "0a0b536572766963654e616d65120d50726f6365647572654e616d65";
            Assert.AreEqual (expected, data.ToHexString ());
        }

        [Test]
        public void EncodeValue ()
        {
            var data = Encoder.Encode (300, typeof(Int32));
            Assert.AreEqual ("ac02", data.ToHexString ());
        }

        [Test]
        public void EncodeUnicodeString ()
        {
            var data = Encoder.Encode ("\u2122", typeof(String));
            Assert.AreEqual ("03e284a2", data.ToHexString ());
        }

        [Test]
        public void EncodeRemoteObject ()
        {
            var mockClient = new Mock<IConnection> ();
            var obj = new KRPC.Client.Services.SpaceCenter.Vessel (mockClient.Object, 300);
            Assert.AreEqual (300, obj._ID);
            Assert.AreSame (mockClient.Object, obj.connection);
            var data = Encoder.Encode (obj, typeof(KRPC.Client.Services.SpaceCenter.Vessel));
            Assert.AreEqual ("ac02", data.ToHexString ());
        }

        [Test]
        public void EncodeNullRemoteObject ()
        {
            var data = Encoder.Encode (null, typeof(KRPC.Client.Services.SpaceCenter.Vessel));
            Assert.AreEqual ("00", data.ToHexString ());
        }

        [Test]
        public void DecodeMessage ()
        {
            var message = "0a0b536572766963654e616d65120d50726f6365647572654e616d65".ToByteString ();
            var request = (KRPC.Schema.KRPC.Request)Encoder.Decode (message, typeof(KRPC.Schema.KRPC.Request), null);
            Assert.AreEqual ("ServiceName", request.Service);
            Assert.AreEqual ("ProcedureName", request.Procedure);
        }

        [Test]
        public void DecodeValue ()
        {
            var value = (UInt32)Encoder.Decode ("ac02".ToByteString (), typeof(UInt32), null);
            Assert.AreEqual (300, value);
        }

        [Test]
        public void DecodeUnicodeString ()
        {
            var value = (String)Encoder.Decode ("03e284a2".ToByteString (), typeof(String), null);
            Assert.AreEqual ("\u2122", value);
        }

        [Test]
        public void DecodeRemoteObject ()
        {
            var mockClient = new Mock<IConnection> ();
            var value = (KRPC.Client.Services.SpaceCenter.Vessel)Encoder.Decode ("ac02".ToByteString (), typeof(KRPC.Client.Services.SpaceCenter.Vessel), mockClient.Object);
            Assert.AreEqual (300, value._ID);
            Assert.AreSame (mockClient.Object, value.connection);
        }

        [Test]
        public void DecodeNullRemoteObject ()
        {
            var mockClient = new Mock<IConnection> ();
            var value = (String)Encoder.Decode ("00".ToByteString (), typeof(KRPC.Client.Services.SpaceCenter.Vessel), mockClient.Object);
            Assert.IsNull (value);
        }

        [Test, Sequential]
        public void SingleValue (
            [Values (3.14159265359f, -1.0f, 0.0f,
                Single.PositiveInfinity, Single.NegativeInfinity, Single.NaN)] Single value,
            [Values ("db0f4940", "000080bf", "00000000", "0000807f", "000080ff", "0000c0ff")] string data)
        {
            var encodeResult = Encoder.Encode (value, typeof(Single));
            Assert.AreEqual (data, encodeResult.ToHexString ());
            var decodeResult = (Single)Encoder.Decode (data.ToByteString (), typeof(Single), null);
            Assert.AreEqual (value, decodeResult);
        }

        [Test, Sequential]
        public void DoubleValue (
            [Values (0.0, -1.0f, 3.14159265359,
                Double.PositiveInfinity, Double.NegativeInfinity, Double.NaN)] Double value,
            [Values ("0000000000000000", "000000000000f0bf", "ea2e4454fb210940",
                "000000000000f07f", "000000000000f0ff", "000000000000f8ff")] string data)
        {
            var encodeResult = Encoder.Encode (value, typeof(Double));
            Assert.AreEqual (data, encodeResult.ToHexString ());
            var decodeResult = (Double)Encoder.Decode (data.ToByteString (), typeof(Double), null);
            Assert.AreEqual (value, decodeResult);
        }

        [Test, Sequential]
        public void Int32Value (
            [Values (0, 1, 42, 300, -33, Int32.MaxValue, Int32.MinValue)] Int32 value,
            [Values ("00", "01", "2a", "ac02",
                "dfffffffffffffffff01", "ffffffff07", "80808080f8ffffffff01")] string data)
        {
            var encodeResult = Encoder.Encode (value, typeof(Int32));
            Assert.AreEqual (data, encodeResult.ToHexString ());
            var decodeResult = (Int32)Encoder.Decode (data.ToByteString (), typeof(Int32), null);
            Assert.AreEqual (value, decodeResult);
        }

        [Test, Sequential]
        public void Int64Value (
            [Values (0, 1, 42, 300, 1234567890000L, -33, Int64.MaxValue, Int64.MinValue)] Int64 value,
            [Values ("00", "01", "2a", "ac02", "d088ec8ff723", "dfffffffffffffffff01", "ffffffffffffffff7f", "80808080808080808001")] string data)
        {
            var encodeResult = Encoder.Encode (value, typeof(Int64));
            Assert.AreEqual (data, encodeResult.ToHexString ());
            var decodeResult = (Int64)Encoder.Decode (data.ToByteString (), typeof(Int64), null);
            Assert.AreEqual (value, decodeResult);
        }

        [Test, Sequential]
        public void UInt32Value (
            [Values (0u, 1u, 42u, 300u, UInt32.MaxValue)] UInt32 value,
            [Values ("00", "01", "2a", "ac02", "ffffffff0f")] string data)
        {
            var encodeResult = Encoder.Encode (value, typeof(UInt32));
            Assert.AreEqual (data, encodeResult.ToHexString ());
            var decodeResult = (UInt32)Encoder.Decode (data.ToByteString (), typeof(UInt32), null);
            Assert.AreEqual (value, decodeResult);
        }

        [Test]
        public void InvalidUInt32Value ()
        {
            Assert.Throws<ArgumentException> (() => Encoder.Encode (-1, typeof(UInt32)));
            Assert.Throws<ArgumentException> (() => Encoder.Encode (-849, typeof(UInt32)));
        }

        [Test, Sequential]
        public void UInt64Value (
            [Values (0u, 1u, 42u, 300u, 1234567890000ul, UInt64.MaxValue)] UInt64 value,
            [Values ("00", "01", "2a", "ac02", "d088ec8ff723", "ffffffffffffffffff01")] string data)
        {
            var encodeResult = Encoder.Encode (value, typeof(UInt64));
            Assert.AreEqual (data, encodeResult.ToHexString ());
            var decodeResult = (UInt64)Encoder.Decode (data.ToByteString (), typeof(UInt64), null);
            Assert.AreEqual (value, decodeResult);
        }

        [Test]
        public void InvalidUInt64Value ()
        {
            Assert.Throws<ArgumentException> (() => Encoder.Encode (-1, typeof(UInt64)));
            Assert.Throws<ArgumentException> (() => Encoder.Encode (-849, typeof(UInt64)));
        }

        [Test, Sequential]
        public void BooleanValue (
            [Values (true, false)] Boolean value,
            [Values ("01", "00")] string data)
        {
            var encodeResult = Encoder.Encode (value, typeof(Boolean));
            Assert.AreEqual (data, encodeResult.ToHexString ());
            var decodeResult = (Boolean)Encoder.Decode (data.ToByteString (), typeof(Boolean), null);
            Assert.AreEqual (value, decodeResult);
        }

        [Test, Sequential]
        public void StringValue (
            [Values ("", "testing", "One small step for Kerbal-kind!", "\u2122",
                "Mystery Goo\u2122 Containment Unit")]
            String value,
            [Values ("00", "0774657374696e67", "1f4f6e6520736d616c6c207374657020666f72204b657262616c2d6b696e6421",
                "03e284a2", "1f4d79737465727920476f6fe284a220436f6e7461696e6d656e7420556e6974")]
            string data)
        {
            var encodeResult = Encoder.Encode (value, typeof(String));
            Assert.AreEqual (data, encodeResult.ToHexString ());
            var decodeResult = (String)Encoder.Decode (data.ToByteString (), typeof(String), null);
            Assert.AreEqual (value, decodeResult);
        }

        [Test, Sequential]
        public void BytesValue (
            [Values ("", "bada55", "deadbeef")] string value,
            [Values ("00", "03bada55", "04deadbeef")] string data)
        {
            var encodeResult = Encoder.Encode (value.ToByteString ().ToByteArray (), typeof(byte[]));
            Assert.AreEqual (data, encodeResult.ToHexString ());
            var decodeResult = (byte[])Encoder.Decode (data.ToByteString (), typeof(byte[]), null);
            Assert.AreEqual (value.ToByteString (), decodeResult);
        }

        [Test, Sequential]
        public void ListCollection (
            [Values (new Int32[] { }, new[] { 1 }, new [] { 1, 2, 3, 4 })] IList<Int32> values,
            [Values ("", "0a0101", "0a01010a01020a01030a0104")] string data)
        {
            IList<Int32> value = new List<Int32> (values);
            var encodeResult = Encoder.Encode (value, typeof(IList<Int32>));
            Assert.AreEqual (data, encodeResult.ToHexString ());
            var decodeResult = (IList<Int32>)Encoder.Decode (data.ToByteString (), typeof(IList<Int32>), null);
            CollectionAssert.AreEqual (value, decodeResult);
        }

        [Test, Sequential]
        public void DictionaryCollection (
            [Values (new String[] { }, new [] { "" }, new [] { "foo", "bar", "baz" })] IList<String> keys,
            [Values (new Int32[]{ }, new []{ 0 }, new []{ 42, 365, 3 })] IList<Int32> values,
            [Values ("", "0a060a0100120100", "0a090a0403666f6f12012a0a0a0a04036261721202ed020a090a040362617a120103")] string data)
        {
            IDictionary<String,Int32> value = new Dictionary<String,Int32> ();
            for (int i = 0; i < keys.Count; i++)
                value [keys [i]] = values [i];
            var encodeResult = Encoder.Encode (value, typeof(IDictionary<String,Int32>));
            Assert.AreEqual (data, encodeResult.ToHexString ());
            var decodeResult = (IDictionary<String,Int32>)Encoder.Decode (data.ToByteString (), typeof(IDictionary<String,Int32>), null);
            CollectionAssert.AreEqual (value, decodeResult);
        }

        [Test, Sequential]
        public void SetCollection (
            [Values (new Int32[] { }, new [] { 1 }, new [] { 1, 2, 3, 4 })] IList<Int32> value,
            [Values ("", "0a0101", "0a01010a01020a01030a0104")] string data)
        {
            ISet<Int32> setValue = new HashSet<Int32> ();
            foreach (var x in value)
                setValue.Add (x);
            var encodeResult = Encoder.Encode (setValue, typeof(ISet<Int32>));
            Assert.AreEqual (data, encodeResult.ToHexString ());
            var decodeResult = (ISet<Int32>)Encoder.Decode (data.ToByteString (), typeof(ISet<Int32>), null);
            CollectionAssert.AreEqual (value, decodeResult);
        }

        [Test]
        public void TupleCollection1 ()
        {
            var value = new Tuple<Int32> (1);
            const string data = "0a0101";
            var encodeResult = Encoder.Encode (value, value.GetType ());
            Assert.AreEqual (data, encodeResult.ToHexString ());
            var decodeResult = (Tuple<Int32>)Encoder.Decode (data.ToByteString (), value.GetType (), null);
            Assert.AreEqual (value, decodeResult);
        }

        [Test]
        public void TupleCollection2 ()
        {
            var value = new Tuple<Int32,String,Boolean> (1, "jeb", false);
            const string data = "0a01010a04036a65620a0100";
            var encodeResult = Encoder.Encode (value, value.GetType ());
            Assert.AreEqual (data, encodeResult.ToHexString ());
            var decodeResult = (Tuple<Int32,String,Boolean>)Encoder.Decode (data.ToByteString (), value.GetType (), null);
            Assert.AreEqual (value, decodeResult);
        }
    }
}<|MERGE_RESOLUTION|>--- conflicted
+++ resolved
@@ -1,14 +1,10 @@
 using System;
 using System.Collections.Generic;
 using System.Linq;
-<<<<<<< HEAD
-using Moq;
-=======
 using Google.Protobuf;
 using KRPC.Client;
 using Moq;
 using NUnit.Framework;
->>>>>>> 396da64d
 
 namespace KRPC.Client.Test
 {
