using System;
using System.Collections;
using System.Collections.Generic;
using System.Diagnostics.CodeAnalysis;
using System.IO;
using System.Linq;
using System.Reflection;
using Google.Protobuf;

#if NET35
using systemAlias = global::KRPC.Client.Compatibility;
using genericCollectionsAlias = global::KRPC.Client.Compatibility;
#else
using systemAlias = global::System;
using genericCollectionsAlias = global::System.Collections.Generic;
#endif

namespace KRPC.Client
{
    /// <summary>
    /// Methods for encoding and decoding messages for kRPCs protocolo bufers over TCP/IP protocol.
    /// </summary>
    [SuppressMessage ("Gendarme.Rules.Smells", "AvoidLargeClassesRule")]
    public static class Encoder
    {
        /// <summary>
        /// Encode an object of the given type using the protocol buffer encoding scheme.
        /// Should not be called directly. This interface is used by service client stubs.
        /// </summary>
        public static ByteString Encode (object value, Type type)
        {
            using (var buffer = new MemoryStream ()) {
                var stream = new CodedOutputStream (buffer, true);
                return EncodeObject (value, type, buffer, stream);
            }
        }

        [SuppressMessage ("Gendarme.Rules.Performance", "AvoidUnneededUnboxingRule")]
        [SuppressMessage ("Gendarme.Rules.Smells", "AvoidLongMethodsRule")]
        [SuppressMessage ("Gendarme.Rules.Smells", "AvoidSwitchStatementsRule")]
        static ByteString EncodeObject (object value, Type type, MemoryStream buffer, CodedOutputStream stream)
        {
            buffer.SetLength (0);
            if (value != null && !type.IsInstanceOfType (value))
                throw new ArgumentException ("Value of type " + value.GetType () + " cannot be encoded to type " + type);
            if (value == null && !type.IsSubclassOf (typeof(RemoteObject)) && !IsACollectionType (type))
                throw new ArgumentException ("null cannot be encoded to type " + type);
            if (value == null)
                stream.WriteUInt64 (0);
            else if (value is Enum)
                stream.WriteSInt32 ((int)value);
            else {
                switch (Type.GetTypeCode (type)) {
                case TypeCode.Double:
                    stream.WriteDouble ((double)value);
                    break;
                case TypeCode.Single:
                    stream.WriteFloat ((float)value);
                    break;
                case TypeCode.Int32:
                    stream.WriteSInt32 ((int)value);
                    break;
                case TypeCode.Int64:
                    stream.WriteSInt64 ((long)value);
                    break;
                case TypeCode.UInt32:
                    stream.WriteUInt32 ((uint)value);
                    break;
                case TypeCode.UInt64:
                    stream.WriteUInt64 ((ulong)value);
                    break;
                case TypeCode.Boolean:
                    stream.WriteBool ((bool)value);
                    break;
                case TypeCode.String:
                    stream.WriteString ((string)value);
                    break;
                default:
                    if (type.Equals (typeof(byte[])))
                        stream.WriteBytes (ByteString.CopyFrom ((byte[])value));
                    else if (IsAClassType (type))
                        stream.WriteUInt64 (((RemoteObject)value).id);
                    else if (IsATupleType (type))
                        WriteTuple (value, type, buffer);
                    else if (IsAListType (type))
                        WriteList (value, type, buffer);
                    else if (IsASetType (type))
                        WriteSet (value, type, buffer);
                    else if (IsADictionaryType (type))
                        WriteDictionary (value, type, buffer);
                    else if (IsAMessageType (type))
                        ((IMessage)value).WriteTo (buffer);
                    else
                        throw new ArgumentException (type + " is not a serializable type");
                    break;
                }
            }
            stream.Flush ();
            return ByteString.CopyFrom (buffer.GetBuffer (), 0, (int)buffer.Length);
        }

        [SuppressMessage ("Gendarme.Rules.Smells", "AvoidCodeDuplicatedInSameClassRule")]
        static void WriteTuple (object value, Type type, Stream stream)
        {
            var encodedTuple = new Schema.KRPC.Tuple ();
            var valueTypes = type.GetGenericArguments ().ToArray ();
            var genericType = Type.GetType ("System.Tuple`" + valueTypes.Length.ToString ());
            var tupleType = genericType.MakeGenericType (valueTypes);
            using (var internalBuffer = new MemoryStream ()) {
                var internalStream = new CodedOutputStream (internalBuffer);
                for (int i = 0; i < valueTypes.Length; i++) {
                    var property = tupleType.GetProperty ("Item" + (i + 1).ToString ());
                    var item = property.GetGetMethod ().Invoke (value, null);
                    encodedTuple.Items.Add (EncodeObject (item, valueTypes [i], internalBuffer, internalStream));
                }
            }
            encodedTuple.WriteTo (stream);
        }

        [SuppressMessage ("Gendarme.Rules.Smells", "AvoidCodeDuplicatedInSameClassRule")]
        static void WriteList (object value, Type type, Stream stream)
        {
            var encodedList = new Schema.KRPC.List ();
            var list = (IList)value;
            var valueType = type.GetGenericArguments ().Single ();
            using (var internalBuffer = new MemoryStream ()) {
                var internalStream = new CodedOutputStream (internalBuffer);
                foreach (var item in list)
                    encodedList.Items.Add (EncodeObject (item, valueType, internalBuffer, internalStream));
            }
            encodedList.WriteTo (stream);
        }

        static void WriteSet (object value, Type type, Stream stream)
        {
            var encodedSet = new Schema.KRPC.Set ();
            var set = (IEnumerable)value;
            var valueType = type.GetGenericArguments ().Single ();
            using (var internalBuffer = new MemoryStream ()) {
                var internalStream = new CodedOutputStream (internalBuffer);
                foreach (var item in set)
                    encodedSet.Items.Add (EncodeObject (item, valueType, internalBuffer, internalStream));
            }
            encodedSet.WriteTo (stream);
        }

        static void WriteDictionary (object value, Type type, Stream stream)
        {
            var keyType = type.GetGenericArguments () [0];
            var valueType = type.GetGenericArguments () [1];
            var encodedDictionary = new Schema.KRPC.Dictionary ();
            using (var internalBuffer = new MemoryStream ()) {
                var internalStream = new CodedOutputStream (internalBuffer);
                foreach (DictionaryEntry entry in (IDictionary) value) {
                    var encodedEntry = new Schema.KRPC.DictionaryEntry ();
                    encodedEntry.Key = EncodeObject (entry.Key, keyType, internalBuffer, internalStream);
                    encodedEntry.Value = EncodeObject (entry.Value, valueType, internalBuffer, internalStream);
                    encodedDictionary.Entries.Add (encodedEntry);
                }
            }
            encodedDictionary.WriteTo (stream);
        }

        /// <summary>
        /// Decode a value of the given type.
        /// Should not be called directly. This interface is used by service client stubs.
        /// </summary>
        [SuppressMessage ("Gendarme.Rules.Smells", "AvoidSwitchStatementsRule")]
        public static object Decode (ByteString value, Type type, IConnection client)
        {
            if (type == null)
                throw new ArgumentNullException (nameof (type));
            var stream = value.CreateCodedInput ();
            if (type.IsEnum)
                return stream.ReadSInt32 ();
            switch (Type.GetTypeCode (type)) {
            case TypeCode.Double:
                return stream.ReadDouble ();
            case TypeCode.Single:
                return stream.ReadFloat ();
            case TypeCode.Int32:
                return stream.ReadSInt32 ();
            case TypeCode.Int64:
                return stream.ReadSInt64 ();
            case TypeCode.UInt32:
                return stream.ReadUInt32 ();
            case TypeCode.UInt64:
                return stream.ReadUInt64 ();
            case TypeCode.Boolean:
                return stream.ReadBool ();
            case TypeCode.String:
                return stream.ReadString ();
            default:
                if (type.Equals (typeof(byte[])))
                    return stream.ReadBytes ().ToByteArray ();
                if (IsAClassType (type)) {
                    if (client == null)
                        throw new ArgumentException ("Client not passed when decoding remote object");
                    var id = stream.ReadUInt64 ();
                    return id == 0 ? null : (RemoteObject)Activator.CreateInstance (type, client, id);
                }
                if (IsATupleType (type))
                    return DecodeTuple (stream, type, client);
                if (IsAListType (type))
                    return DecodeList (stream, type, client);
                if (IsASetType (type))
                    return DecodeSet (stream, type, client);
                if (IsADictionaryType (type))
                    return DecodeDictionary (stream, type, client);
                if (IsAMessageType (type)) {
                    var message = (IMessage)Activator.CreateInstance (type);
                    message.MergeFrom (stream);
                    return message;
                }
                throw new ArgumentException (type + " is not a serializable type");
            }
        }

        static object DecodeTuple (CodedInputStream stream, Type type, IConnection client)
        {
            var encodedTuple = Schema.KRPC.Tuple.Parser.ParseFrom (stream);
            var valueTypes = type.GetGenericArguments ().ToArray ();
            var genericType = Type.GetType ("System.Tuple`" + valueTypes.Length.ToString ());
            var values = new object[valueTypes.Length];
            for (int i = 0; i < valueTypes.Length; i++) {
                var item = encodedTuple.Items [i];
                values [i] = Decode (item, valueTypes [i], client);
            }
            var tuple = genericType
                .MakeGenericType (valueTypes)
                .GetConstructor (valueTypes)
                .Invoke (values);
            return tuple;
        }

        static object DecodeList (CodedInputStream stream, Type type, IConnection client)
        {
            var encodedList = Schema.KRPC.List.Parser.ParseFrom (stream);
            var list = (IList)(typeof(List<>)
                .MakeGenericType (type.GetGenericArguments ().Single ())
                .GetConstructor (Type.EmptyTypes)
                .Invoke (null));
            foreach (var item in encodedList.Items)
                list.Add (Decode (item, type.GetGenericArguments ().Single (), client));
            return list;
        }

        static object DecodeSet (CodedInputStream stream, Type type, IConnection client)
        {
            var encodedSet = Schema.KRPC.Set.Parser.ParseFrom (stream);
            var set = (IEnumerable)(typeof(HashSet<>)
                .MakeGenericType (type.GetGenericArguments ().Single ())
                .GetConstructor (Type.EmptyTypes)
                .Invoke (null));
            MethodInfo methodInfo = type.GetMethod ("Add");
            foreach (var item in encodedSet.Items) {
                var decodedItem = Decode (item, type.GetGenericArguments ().Single (), client);
                methodInfo.Invoke (set, new [] { decodedItem });
            }
            return set;
        }

        static object DecodeDictionary (CodedInputStream stream, Type type, IConnection client)
        {
            var encodedDictionary = Schema.KRPC.Dictionary.Parser.ParseFrom (stream);
            var dictionary = (IDictionary)(typeof(Dictionary<,>)
                .MakeGenericType (type.GetGenericArguments () [0], type.GetGenericArguments () [1])
                .GetConstructor (Type.EmptyTypes)
                .Invoke (null));
            foreach (var entry in encodedDictionary.Entries) {
                var key = Decode (entry.Key, type.GetGenericArguments () [0], client);
                var value = Decode (entry.Value, type.GetGenericArguments () [1], client);
                dictionary [key] = value;
            }
            return dictionary;
        }

        static bool IsAGenericType (Type type, Type genericType)
        {
            while (!ReferenceEquals (type, null)) {
                if (type.IsGenericType && type.GetGenericTypeDefinition ().Equals (genericType))
                    return true;
                foreach (var intType in type.GetInterfaces())
                    if (IsAGenericType (intType, genericType))
                        return true;
                type = type.BaseType;
            }
            return false;
        }

        static bool IsAClassType (Type type)
        {
            return type.IsSubclassOf (typeof(RemoteObject));
        }

        static bool IsATupleType (Type type)
        {
            return
                IsAGenericType (type, typeof(Tuple<>)) ||
            IsAGenericType (type, typeof(Tuple<,>)) ||
            IsAGenericType (type, typeof(Tuple<,,>)) ||
            IsAGenericType (type, typeof(Tuple<,,,>)) ||
            IsAGenericType (type, typeof(Tuple<,,,,>)) ||
            IsAGenericType (type, typeof(Tuple<,,,,,>)) ||
            IsAGenericType (type, typeof(Tuple<,,,,,,>)) ||
            IsAGenericType (type, typeof(Tuple<,,,,,,,>));
        }

        static bool IsACollectionType (Type type)
        {
            return IsATupleType (type) || IsAListType (type) || IsASetType (type) || IsADictionaryType (type);
        }

        static bool IsAListType (Type type)
        {
            return IsAGenericType (type, typeof(IList<>));
        }

        static bool IsASetType (Type type)
        {
            return IsAGenericType (type, typeof(ISet<>));
        }

        static bool IsADictionaryType (Type type)
        {
<<<<<<< HEAD
            return IsAGenericType (type, typeof(IDictionary<,>));
=======
            return IsAGenericType (type, typeof(genericCollectionsAlias::ISet<>));
>>>>>>> ea26b64a
        }

        static bool IsAMessageType (Type type)
        {
<<<<<<< HEAD
            return typeof(IMessage).IsAssignableFrom (type);
=======
            return
            IsAGenericType (type, typeof(systemAlias::Tuple<>)) ||
            IsAGenericType (type, typeof(systemAlias::Tuple<,>)) ||
            IsAGenericType (type, typeof(systemAlias::Tuple<,,>)) ||
            IsAGenericType (type, typeof(systemAlias::Tuple<,,,>)) ||
            IsAGenericType (type, typeof(systemAlias::Tuple<,,,,>)) ||
            IsAGenericType (type, typeof(systemAlias::Tuple<,,,,,>)) ||
            IsAGenericType (type, typeof(systemAlias::Tuple<,,,,,,>)) ||
            IsAGenericType (type, typeof(systemAlias::Tuple<,,,,,,,>));
>>>>>>> ea26b64a
        }
    }
}<|MERGE_RESOLUTION|>--- conflicted
+++ resolved
@@ -296,46 +296,6 @@
         static bool IsATupleType (Type type)
         {
             return
-                IsAGenericType (type, typeof(Tuple<>)) ||
-            IsAGenericType (type, typeof(Tuple<,>)) ||
-            IsAGenericType (type, typeof(Tuple<,,>)) ||
-            IsAGenericType (type, typeof(Tuple<,,,>)) ||
-            IsAGenericType (type, typeof(Tuple<,,,,>)) ||
-            IsAGenericType (type, typeof(Tuple<,,,,,>)) ||
-            IsAGenericType (type, typeof(Tuple<,,,,,,>)) ||
-            IsAGenericType (type, typeof(Tuple<,,,,,,,>));
-        }
-
-        static bool IsACollectionType (Type type)
-        {
-            return IsATupleType (type) || IsAListType (type) || IsASetType (type) || IsADictionaryType (type);
-        }
-
-        static bool IsAListType (Type type)
-        {
-            return IsAGenericType (type, typeof(IList<>));
-        }
-
-        static bool IsASetType (Type type)
-        {
-            return IsAGenericType (type, typeof(ISet<>));
-        }
-
-        static bool IsADictionaryType (Type type)
-        {
-<<<<<<< HEAD
-            return IsAGenericType (type, typeof(IDictionary<,>));
-=======
-            return IsAGenericType (type, typeof(genericCollectionsAlias::ISet<>));
->>>>>>> ea26b64a
-        }
-
-        static bool IsAMessageType (Type type)
-        {
-<<<<<<< HEAD
-            return typeof(IMessage).IsAssignableFrom (type);
-=======
-            return
             IsAGenericType (type, typeof(systemAlias::Tuple<>)) ||
             IsAGenericType (type, typeof(systemAlias::Tuple<,>)) ||
             IsAGenericType (type, typeof(systemAlias::Tuple<,,>)) ||
@@ -344,7 +304,31 @@
             IsAGenericType (type, typeof(systemAlias::Tuple<,,,,,>)) ||
             IsAGenericType (type, typeof(systemAlias::Tuple<,,,,,,>)) ||
             IsAGenericType (type, typeof(systemAlias::Tuple<,,,,,,,>));
->>>>>>> ea26b64a
+        }
+
+        static bool IsACollectionType (Type type)
+        {
+            return IsATupleType (type) || IsAListType (type) || IsASetType (type) || IsADictionaryType (type);
+        }
+
+        static bool IsAListType (Type type)
+        {
+            return IsAGenericType (type, typeof(IList<>));
+        }
+
+        static bool IsASetType (Type type)
+        {
+            return IsAGenericType (type, typeof(genericCollectionsAlias::ISet<>));
+        }
+
+        static bool IsADictionaryType (Type type)
+        {
+            return IsAGenericType (type, typeof(IDictionary<,>));
+        }
+
+        static bool IsAMessageType (Type type)
+        {
+            return typeof(IMessage).IsAssignableFrom (type);
         }
     }
 }