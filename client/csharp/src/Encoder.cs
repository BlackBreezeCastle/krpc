using System;
using System.Collections;
using System.Collections.Generic;
using System.Diagnostics.CodeAnalysis;
using System.IO;
using System.Linq;
using System.Reflection;
using System.Text;
using Google.Protobuf;

namespace KRPC.Client
{
    /// <summary>
    /// Methods for encoding and decoding messages for kRPCs protocolo bufers over TCP/IP protocol.
    /// </summary>
    [SuppressMessage ("Gendarme.Rules.Smells", "AvoidLargeClassesRule")]
    public static class Encoder
    {
        /// <summary>
        /// Encode an object of the given type using the protocol buffer encoding scheme.
        /// Should not be called directly. This interface is used by service client stubs.
        /// </summary>
        public static ByteString Encode (object value, Type type)
        {
            using (var buffer = new MemoryStream ()) {
                var stream = new CodedOutputStream (buffer, true);
                return EncodeObject (value, type, buffer, stream);
            }
        }

        [SuppressMessage ("Gendarme.Rules.Performance", "AvoidUnneededUnboxingRule")]
        [SuppressMessage ("Gendarme.Rules.Smells", "AvoidLongMethodsRule")]
        [SuppressMessage ("Gendarme.Rules.Smells", "AvoidSwitchStatementsRule")]
        static ByteString EncodeObject (object value, Type type, MemoryStream buffer, CodedOutputStream stream)
        {
            buffer.SetLength (0);
            if (value != null && !type.IsInstanceOfType (value))
                throw new ArgumentException ("Value of type " + value.GetType () + " cannot be encoded to type " + type);
            if (value == null && !type.IsSubclassOf (typeof(RemoteObject)) && !IsACollectionType (type))
                throw new ArgumentException ("null cannot be encoded to type " + type);
            if (value == null)
                stream.WriteUInt64 (0);
            else if (value is Enum)
                stream.WriteSInt32 ((int)value);
            else {
                switch (Type.GetTypeCode (type)) {
                case TypeCode.Double:
                    stream.WriteDouble ((double)value);
                    break;
                case TypeCode.Single:
                    stream.WriteFloat ((float)value);
                    break;
                case TypeCode.Int32:
                    stream.WriteSInt32 ((int)value);
                    break;
                case TypeCode.Int64:
                    stream.WriteSInt64 ((long)value);
                    break;
                case TypeCode.UInt32:
                    stream.WriteUInt32 ((uint)value);
                    break;
                case TypeCode.UInt64:
                    stream.WriteUInt64 ((ulong)value);
                    break;
                case TypeCode.Boolean:
                    stream.WriteBool ((bool)value);
                    break;
                case TypeCode.String:
                    stream.WriteString ((string)value);
                    break;
                default:
                    if (type.Equals (typeof(byte[])))
                        stream.WriteBytes (ByteString.CopyFrom ((byte[])value));
                    else if (IsAClassType (type))
                        stream.WriteUInt64 (((RemoteObject)value).id);
                    else if (IsATupleType (type))
                        WriteTuple (value, type, buffer);
                    else if (IsAListType (type))
                        WriteList (value, type, buffer);
                    else if (IsASetType (type))
                        WriteSet (value, type, buffer);
                    else if (IsADictionaryType (type))
                        WriteDictionary (value, type, buffer);
                    else if (IsAMessageType (type))
                        ((IMessage)value).WriteTo (buffer);
                    else
                        throw new ArgumentException (type + " is not a serializable type");
                    break;
                }
            }
            stream.Flush ();
            return ByteString.CopyFrom (buffer.GetBuffer (), 0, (int)buffer.Length);
        }

        [SuppressMessage ("Gendarme.Rules.Smells", "AvoidCodeDuplicatedInSameClassRule")]
        static void WriteTuple (object value, Type type, Stream stream)
        {
            var encodedTuple = new KRPC.Schema.KRPC.Tuple ();
            var valueTypes = type.GetGenericArguments ().ToArray ();
            var genericType = Type.GetType ("System.Tuple`" + valueTypes.Length.ToString ());
            var tupleType = genericType.MakeGenericType (valueTypes);
            using (var internalBuffer = new MemoryStream ()) {
                var internalStream = new CodedOutputStream (internalBuffer);
                for (int i = 0; i < valueTypes.Length; i++) {
                    var property = tupleType.GetProperty ("Item" + (i + 1).ToString ());
                    var item = property.GetGetMethod ().Invoke (value, null);
                    encodedTuple.Items.Add (EncodeObject (item, valueTypes [i], internalBuffer, internalStream));
                }
            }
            encodedTuple.WriteTo (stream);
        }

        [SuppressMessage ("Gendarme.Rules.Smells", "AvoidCodeDuplicatedInSameClassRule")]
        static void WriteList (object value, Type type, Stream stream)
        {
            var encodedList = new Schema.KRPC.List ();
            var list = (IList)value;
            var valueType = type.GetGenericArguments ().Single ();
            using (var internalBuffer = new MemoryStream ()) {
                var internalStream = new CodedOutputStream (internalBuffer);
                foreach (var item in list)
                    encodedList.Items.Add (EncodeObject (item, valueType, internalBuffer, internalStream));
            }
            encodedList.WriteTo (stream);
        }

<<<<<<< HEAD
=======
        static void WriteDictionary (object value, Type type, Stream stream)
        {
            var keyType = type.GetGenericArguments () [0];
            var valueType = type.GetGenericArguments () [1];
            var encodedDictionary = new Schema.KRPC.Dictionary ();
            using (var internalBuffer = new MemoryStream ()) {
                var internalStream = new CodedOutputStream (internalBuffer);
                foreach (DictionaryEntry entry in (IDictionary) value) {
                    var encodedEntry = new Schema.KRPC.DictionaryEntry ();
                    encodedEntry.Key = EncodeObject (entry.Key, keyType, internalBuffer, internalStream);
                    encodedEntry.Value = EncodeObject (entry.Value, valueType, internalBuffer, internalStream);
                    encodedDictionary.Entries.Add (encodedEntry);
                }
            }
            encodedDictionary.WriteTo (stream);
        }

>>>>>>> e8a1d226
        static void WriteSet (object value, Type type, Stream stream)
        {
            var encodedSet = new Schema.KRPC.Set ();
            var set = (IEnumerable)value;
            var valueType = type.GetGenericArguments ().Single ();
            using (var internalBuffer = new MemoryStream ()) {
                var internalStream = new CodedOutputStream (internalBuffer);
                foreach (var item in set)
                    encodedSet.Items.Add (EncodeObject (item, valueType, internalBuffer, internalStream));
            }
            encodedSet.WriteTo (stream);
        }

        static void WriteDictionary (object value, Type type, Stream stream)
        {
<<<<<<< HEAD
            var keyType = type.GetGenericArguments () [0];
            var valueType = type.GetGenericArguments () [1];
            var encodedDictionary = new KRPC.Schema.KRPC.Dictionary ();
            using (var internalBuffer = new MemoryStream ()) {
                var internalStream = new CodedOutputStream (internalBuffer);
                foreach (DictionaryEntry entry in (IDictionary) value) {
                    var encodedEntry = new KRPC.Schema.KRPC.DictionaryEntry ();
                    encodedEntry.Key = EncodeObject (entry.Key, keyType, internalBuffer, internalStream);
                    encodedEntry.Value = EncodeObject (entry.Value, valueType, internalBuffer, internalStream);
                    encodedDictionary.Entries.Add (encodedEntry);
=======
            var encodedTuple = new Schema.KRPC.Tuple ();
            var valueTypes = type.GetGenericArguments ().ToArray ();
            var genericType = Type.GetType ("System.Tuple`" + valueTypes.Length.ToString());
            var tupleType = genericType.MakeGenericType (valueTypes);
            using (var internalBuffer = new MemoryStream ()) {
                var internalStream = new CodedOutputStream (internalBuffer);
                for (int i = 0; i < valueTypes.Length; i++) {
                    var property = tupleType.GetProperty ("Item" + (i + 1).ToString());
                    var item = property.GetGetMethod ().Invoke (value, null);
                    encodedTuple.Items.Add (EncodeObject (item, valueTypes [i], internalBuffer, internalStream));
>>>>>>> e8a1d226
                }
            }
            encodedDictionary.WriteTo (stream);
        }

        /// <summary>
        /// Decode a value of the given type.
        /// Should not be called directly. This interface is used by service client stubs.
        /// </summary>
        [SuppressMessage ("Gendarme.Rules.Smells", "AvoidSwitchStatementsRule")]
        public static object Decode (ByteString value, Type type, IConnection client)
        {
            if (type == null)
                throw new ArgumentNullException (nameof (type));
            var stream = value.CreateCodedInput ();
            if (type.IsEnum)
                return stream.ReadSInt32 ();
            switch (Type.GetTypeCode (type)) {
            case TypeCode.Double:
                return stream.ReadDouble ();
            case TypeCode.Single:
                return stream.ReadFloat ();
            case TypeCode.Int32:
                return stream.ReadSInt32 ();
            case TypeCode.Int64:
                return stream.ReadSInt64 ();
            case TypeCode.UInt32:
                return stream.ReadUInt32 ();
            case TypeCode.UInt64:
                return stream.ReadUInt64 ();
            case TypeCode.Boolean:
                return stream.ReadBool ();
            case TypeCode.String:
                return stream.ReadString ();
            default:
                if (type.Equals (typeof(byte[])))
                    return stream.ReadBytes ().ToByteArray ();
                else if (IsAClassType (type)) {
                    if (client == null)
                        throw new ArgumentException ("Client not passed when decoding remote object");
                    var id = stream.ReadUInt64 ();
                    return id == 0 ? null : (RemoteObject)Activator.CreateInstance (type, client, id);
                } else if (IsATupleType (type))
                    return DecodeTuple (stream, type, client);
                else if (IsAListType (type))
                    return DecodeList (stream, type, client);
                else if (IsASetType (type))
                    return DecodeSet (stream, type, client);
                else if (IsADictionaryType (type))
                    return DecodeDictionary (stream, type, client);
                else if (IsAMessageType (type)) {
                    var message = (IMessage)Activator.CreateInstance (type);
                    message.MergeFrom (stream);
                    return message;
                }
                throw new ArgumentException (type + " is not a serializable type");
            }
        }

        static object DecodeTuple (CodedInputStream stream, Type type, IConnection client)
        {
            var encodedTuple = KRPC.Schema.KRPC.Tuple.Parser.ParseFrom (stream);
            var valueTypes = type.GetGenericArguments ().ToArray ();
            var genericType = Type.GetType ("System.Tuple`" + valueTypes.Length.ToString ());
            var values = new object[valueTypes.Length];
            for (int i = 0; i < valueTypes.Length; i++) {
                var item = encodedTuple.Items [i];
                values [i] = Decode (item, valueTypes [i], client);
            }
            var tuple = genericType
                .MakeGenericType (valueTypes)
                .GetConstructor (valueTypes)
                .Invoke (values);
            return tuple;
        }

        static object DecodeList (CodedInputStream stream, Type type, IConnection client)
        {
            var encodedList = Schema.KRPC.List.Parser.ParseFrom (stream);
            var list = (IList)(typeof(List<>)
                .MakeGenericType (type.GetGenericArguments ().Single ())
                .GetConstructor (Type.EmptyTypes)
                .Invoke (null));
            foreach (var item in encodedList.Items)
                list.Add (Decode (item, type.GetGenericArguments ().Single (), client));
            return list;
        }

<<<<<<< HEAD
=======
        static object DecodeDictionary (CodedInputStream stream, Type type, IConnection client)
        {
            var encodedDictionary = Schema.KRPC.Dictionary.Parser.ParseFrom (stream);
            var dictionary = (IDictionary)(typeof(Dictionary<,>)
                .MakeGenericType (type.GetGenericArguments () [0], type.GetGenericArguments () [1])
                .GetConstructor (Type.EmptyTypes)
                .Invoke (null));
            foreach (var entry in encodedDictionary.Entries) {
                var key = Decode (entry.Key, type.GetGenericArguments () [0], client);
                var value = Decode (entry.Value, type.GetGenericArguments () [1], client);
                dictionary [key] = value;
            }
            return dictionary;
        }

>>>>>>> e8a1d226
        static object DecodeSet (CodedInputStream stream, Type type, IConnection client)
        {
            var encodedSet = Schema.KRPC.Set.Parser.ParseFrom (stream);
            var set = (IEnumerable)(typeof(HashSet<>)
                .MakeGenericType (type.GetGenericArguments ().Single ())
                .GetConstructor (Type.EmptyTypes)
                .Invoke (null));
            MethodInfo methodInfo = type.GetMethod ("Add");
            foreach (var item in encodedSet.Items) {
                var decodedItem = Decode (item, type.GetGenericArguments ().Single (), client);
                methodInfo.Invoke (set, new [] { decodedItem });
            }
            return set;
        }

        static object DecodeDictionary (CodedInputStream stream, Type type, IConnection client)
        {
<<<<<<< HEAD
            var encodedDictionary = KRPC.Schema.KRPC.Dictionary.Parser.ParseFrom (stream);
            var dictionary = (IDictionary)(typeof(Dictionary<,>)
                .MakeGenericType (type.GetGenericArguments () [0], type.GetGenericArguments () [1])
                .GetConstructor (Type.EmptyTypes)
                .Invoke (null));
            foreach (var entry in encodedDictionary.Entries) {
                var key = Decode (entry.Key, type.GetGenericArguments () [0], client);
                var value = Decode (entry.Value, type.GetGenericArguments () [1], client);
                dictionary [key] = value;
=======
            var encodedTuple = Schema.KRPC.Tuple.Parser.ParseFrom (stream);
            var valueTypes = type.GetGenericArguments ().ToArray ();
            var genericType = Type.GetType ("System.Tuple`" + valueTypes.Length.ToString());
            var values = new object[valueTypes.Length];
            for (int i = 0; i < valueTypes.Length; i++) {
                var item = encodedTuple.Items [i];
                values [i] = Decode (item, valueTypes [i], client);
>>>>>>> e8a1d226
            }
            return dictionary;
        }

        static bool IsAGenericType (Type type, Type genericType)
        {
            while (!ReferenceEquals (type, null)) {
                if (type.IsGenericType && type.GetGenericTypeDefinition ().Equals (genericType))
                    return true;
                foreach (var intType in type.GetInterfaces())
                    if (IsAGenericType (intType, genericType))
                        return true;
                type = type.BaseType;
            }
            return false;
        }

        static bool IsAClassType (Type type)
        {
            return type.IsSubclassOf (typeof(RemoteObject));
        }

        static bool IsATupleType (Type type)
        {
            return
                IsAGenericType (type, typeof(Tuple<>)) ||
            IsAGenericType (type, typeof(Tuple<,>)) ||
            IsAGenericType (type, typeof(Tuple<,,>)) ||
            IsAGenericType (type, typeof(Tuple<,,,>)) ||
            IsAGenericType (type, typeof(Tuple<,,,,>)) ||
            IsAGenericType (type, typeof(Tuple<,,,,,>)) ||
            IsAGenericType (type, typeof(Tuple<,,,,,,>)) ||
            IsAGenericType (type, typeof(Tuple<,,,,,,,>));
        }

        static bool IsACollectionType (Type type)
        {
            return IsATupleType (type) || IsAListType (type) || IsASetType (type) || IsADictionaryType (type);
        }

        static bool IsAListType (Type type)
        {
            return IsAGenericType (type, typeof(IList<>));
        }

        static bool IsASetType (Type type)
        {
            return IsAGenericType (type, typeof(ISet<>));
        }

        static bool IsADictionaryType (Type type)
        {
            return IsAGenericType (type, typeof(IDictionary<,>));
        }

        static bool IsAMessageType (Type type)
        {
            return typeof(IMessage).IsAssignableFrom (type);
        }
    }
}<|MERGE_RESOLUTION|>--- conflicted
+++ resolved
@@ -124,26 +124,6 @@
             encodedList.WriteTo (stream);
         }
 
-<<<<<<< HEAD
-=======
-        static void WriteDictionary (object value, Type type, Stream stream)
-        {
-            var keyType = type.GetGenericArguments () [0];
-            var valueType = type.GetGenericArguments () [1];
-            var encodedDictionary = new Schema.KRPC.Dictionary ();
-            using (var internalBuffer = new MemoryStream ()) {
-                var internalStream = new CodedOutputStream (internalBuffer);
-                foreach (DictionaryEntry entry in (IDictionary) value) {
-                    var encodedEntry = new Schema.KRPC.DictionaryEntry ();
-                    encodedEntry.Key = EncodeObject (entry.Key, keyType, internalBuffer, internalStream);
-                    encodedEntry.Value = EncodeObject (entry.Value, valueType, internalBuffer, internalStream);
-                    encodedDictionary.Entries.Add (encodedEntry);
-                }
-            }
-            encodedDictionary.WriteTo (stream);
-        }
-
->>>>>>> e8a1d226
         static void WriteSet (object value, Type type, Stream stream)
         {
             var encodedSet = new Schema.KRPC.Set ();
@@ -159,7 +139,6 @@
 
         static void WriteDictionary (object value, Type type, Stream stream)
         {
-<<<<<<< HEAD
             var keyType = type.GetGenericArguments () [0];
             var valueType = type.GetGenericArguments () [1];
             var encodedDictionary = new KRPC.Schema.KRPC.Dictionary ();
@@ -170,18 +149,6 @@
                     encodedEntry.Key = EncodeObject (entry.Key, keyType, internalBuffer, internalStream);
                     encodedEntry.Value = EncodeObject (entry.Value, valueType, internalBuffer, internalStream);
                     encodedDictionary.Entries.Add (encodedEntry);
-=======
-            var encodedTuple = new Schema.KRPC.Tuple ();
-            var valueTypes = type.GetGenericArguments ().ToArray ();
-            var genericType = Type.GetType ("System.Tuple`" + valueTypes.Length.ToString());
-            var tupleType = genericType.MakeGenericType (valueTypes);
-            using (var internalBuffer = new MemoryStream ()) {
-                var internalStream = new CodedOutputStream (internalBuffer);
-                for (int i = 0; i < valueTypes.Length; i++) {
-                    var property = tupleType.GetProperty ("Item" + (i + 1).ToString());
-                    var item = property.GetGetMethod ().Invoke (value, null);
-                    encodedTuple.Items.Add (EncodeObject (item, valueTypes [i], internalBuffer, internalStream));
->>>>>>> e8a1d226
                 }
             }
             encodedDictionary.WriteTo (stream);
@@ -270,24 +237,6 @@
             return list;
         }
 
-<<<<<<< HEAD
-=======
-        static object DecodeDictionary (CodedInputStream stream, Type type, IConnection client)
-        {
-            var encodedDictionary = Schema.KRPC.Dictionary.Parser.ParseFrom (stream);
-            var dictionary = (IDictionary)(typeof(Dictionary<,>)
-                .MakeGenericType (type.GetGenericArguments () [0], type.GetGenericArguments () [1])
-                .GetConstructor (Type.EmptyTypes)
-                .Invoke (null));
-            foreach (var entry in encodedDictionary.Entries) {
-                var key = Decode (entry.Key, type.GetGenericArguments () [0], client);
-                var value = Decode (entry.Value, type.GetGenericArguments () [1], client);
-                dictionary [key] = value;
-            }
-            return dictionary;
-        }
-
->>>>>>> e8a1d226
         static object DecodeSet (CodedInputStream stream, Type type, IConnection client)
         {
             var encodedSet = Schema.KRPC.Set.Parser.ParseFrom (stream);
@@ -305,7 +254,6 @@
 
         static object DecodeDictionary (CodedInputStream stream, Type type, IConnection client)
         {
-<<<<<<< HEAD
             var encodedDictionary = KRPC.Schema.KRPC.Dictionary.Parser.ParseFrom (stream);
             var dictionary = (IDictionary)(typeof(Dictionary<,>)
                 .MakeGenericType (type.GetGenericArguments () [0], type.GetGenericArguments () [1])
@@ -315,15 +263,6 @@
                 var key = Decode (entry.Key, type.GetGenericArguments () [0], client);
                 var value = Decode (entry.Value, type.GetGenericArguments () [1], client);
                 dictionary [key] = value;
-=======
-            var encodedTuple = Schema.KRPC.Tuple.Parser.ParseFrom (stream);
-            var valueTypes = type.GetGenericArguments ().ToArray ();
-            var genericType = Type.GetType ("System.Tuple`" + valueTypes.Length.ToString());
-            var values = new object[valueTypes.Length];
-            for (int i = 0; i < valueTypes.Length; i++) {
-                var item = encodedTuple.Items [i];
-                values [i] = Decode (item, valueTypes [i], client);
->>>>>>> e8a1d226
             }
             return dictionary;
         }
