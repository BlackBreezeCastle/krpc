--- conflicted
+++ resolved
@@ -15,17 +15,10 @@
     sealed class StreamManager : IDisposable
     {
         readonly Connection connection;
-<<<<<<< HEAD
         readonly Object accessLock = new Object ();
         readonly IDictionary<ulong, System.Type> streamTypes = new Dictionary<ulong, System.Type> ();
         readonly IDictionary<ulong, ByteString> streamData = new Dictionary<ulong, ByteString> ();
         readonly IDictionary<ulong, Object> streamValues = new Dictionary<ulong, Object> ();
-=======
-        readonly object accessLock = new object ();
-        readonly IDictionary<uint, Type> streamTypes = new Dictionary<uint, Type> ();
-        readonly IDictionary<uint, ByteString> streamData = new Dictionary<uint, ByteString> ();
-        readonly IDictionary<uint, object> streamValues = new Dictionary<uint, object> ();
->>>>>>> e8a1d226
         readonly UpdateThread updateThreadObject;
         readonly Thread updateThread;
 
@@ -68,11 +61,7 @@
         }
 
         [SuppressMessage ("Gendarme.Rules.Smells", "AvoidCodeDuplicatedInSameClassRule")]
-<<<<<<< HEAD
         public ulong AddStream (ProcedureCall call, System.Type type)
-=======
-        public uint AddStream (Request request, Type type)
->>>>>>> e8a1d226
         {
             CheckDisposed ();
             var id = connection.KRPC ().AddStream (call).Id;
@@ -86,11 +75,7 @@
         }
 
         [SuppressMessage ("Gendarme.Rules.Smells", "AvoidCodeDuplicatedInSameClassRule")]
-<<<<<<< HEAD
         public void RemoveStream (ulong id)
-=======
-        public void RemoveStream (uint id)
->>>>>>> e8a1d226
         {
             CheckDisposed ();
             connection.KRPC ().RemoveStream (id);
@@ -101,11 +86,7 @@
             }
         }
 
-<<<<<<< HEAD
         public Object GetValue (ulong id)
-=======
-        public object GetValue (uint id)
->>>>>>> e8a1d226
         {
             CheckDisposed ();
             object result;
@@ -120,11 +101,7 @@
             return result;
         }
 
-<<<<<<< HEAD
         void Update (ulong id, ProcedureResult result)
-=======
-        void Update (uint id, Response response)
->>>>>>> e8a1d226
         {
             lock (accessLock) {
                 if (!streamData.ContainsKey (id))
