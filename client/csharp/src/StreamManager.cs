--- conflicted
+++ resolved
@@ -108,15 +108,9 @@
             lock (accessLock) {
                 if (!streamData.ContainsKey (id))
                     return;
-<<<<<<< HEAD
                 if (result.Error != null)
-                    return; //TODO: do something with the error
+                    return; // TODO: do something with the error
                 var data = result.Value;
-=======
-                if (response.HasError)
-                    return; // TODO: do something with the error
-                var data = response.ReturnValue;
->>>>>>> ba92e5da
                 streamData [id] = data;
                 streamValues.Remove (id);
             }
@@ -150,13 +144,8 @@
                         var size = Connection.ReadMessageData (stream, ref buffer, stopEvent);
                         if (size == 0 || stop)
                             break;
-<<<<<<< HEAD
                         var update = StreamUpdate.Parser.ParseFrom (new CodedInputStream (buffer, 0, size));
-                        //TODO: handle errors
-=======
-                        var message = StreamMessage.Parser.ParseFrom (new CodedInputStream (buffer, 0, size));
                         // TODO: handle errors
->>>>>>> ba92e5da
                         if (stop)
                             break;
                         foreach (var result in update.Results) {
