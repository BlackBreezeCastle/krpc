--- conflicted
+++ resolved
@@ -1,10 +1,8 @@
-<<<<<<< HEAD
 v0.4.0
  * Updated protocol in line with server changes
-=======
+
 v0.3.8
  * Update to protobuf v3.2.0
->>>>>>> 70753833
 
 v0.2.2
  * Remove support for protobuf enumeration and custom protobuf messages
