package krpc.client;

import static org.junit.Assert.assertEquals;
import static org.junit.Assert.assertTrue;
import static org.junit.Assert.fail;

import krpc.client.services.TestService;
import krpc.client.services.TestService.TestClass;

import org.junit.Before;
import org.junit.Test;

import java.io.IOException;

public class StreamTest {

  private Connection connection;
  private TestService testService;

  @Before
  public void setup() throws IOException {
    connection = TestUtils.connect();
    testService = TestService.newInstance(connection);
  }

  private void pause() {
    try {
      Thread.sleep(50);
    } catch (InterruptedException exn) {
      throw new RuntimeException(exn);
    }
  }

  @Test
  public void testMethod()
      throws RPCException, StreamException, NoSuchMethodException {
    Stream<String> stream = connection.addStream(TestService.class, "floatToString", 3.14159f);
    for (int i = 0; i < 5; i++) {
      assertEquals("3.14159", stream.get());
      pause();
    }
  }

  @Test
  public void testProperty()
      throws RPCException, StreamException, NoSuchMethodException {
    testService.setStringProperty("foo");
    Stream<String> stream = connection.addStream(TestService.class, "getStringProperty");
    for (int i = 0; i < 5; i++) {
      assertEquals("foo", stream.get());
      pause();
    }
  }

  @Test
  public void testClassMethod()
      throws RPCException, StreamException, NoSuchMethodException {
    TestClass obj = testService.createTestObject("bob");
    Stream<String> stream = connection.addStream(obj, "floatToString", 3.14159f);
    for (int i = 0; i < 5; i++) {
      assertEquals("bob3.14159", stream.get());
      pause();
    }
  }

  @Test
  public void testClassStaticMethod()
      throws RPCException, StreamException, NoSuchMethodException {
    // FIXME: Java does not support default parameter values, so have to pass ""
    Stream<String> stream = connection.addStream(
        TestClass.class, "staticMethod", connection, "foo", "");
    for (int i = 0; i < 5; i++) {
      assertEquals("jebfoo", stream.get());
      pause();
    }
  }

  @Test
  public void testClassProperty()
      throws RPCException, StreamException, NoSuchMethodException {
    TestClass obj = testService.createTestObject("jeb");
    obj.setIntProperty(42);
    Stream<Integer> stream = connection.addStream(obj, "getIntProperty");
    for (int i = 0; i < 5; i++) {
      assertEquals(42, (int) stream.get());
      pause();
    }
<<<<<<< HEAD
  }

  @Test
  public void testCounter()
      throws RPCException, StreamException, NoSuchMethodException {
    int count = -1;
    Stream<Integer> stream = connection.addStream(TestService.class, "counter");
    for (int i = 0; i < 5; i++) {
      assertTrue(count < stream.get());
      count = stream.get();
      pause();
=======

    @Test
    public void testCounter() throws RPCException, StreamException, IOException, NoSuchMethodException {
        int count = -1;
        Stream<Integer> x = connection.addStream(TestService.class, "counter", 0);
        for (int i = 0; i < 5; i++) {
            assertTrue(count < x.get());
            count = x.get();
            pause();
        }
>>>>>>> 6fadc405
    }
  }

  @Test
  public void testNested()
      throws RPCException, StreamException, NoSuchMethodException {
    Stream<String> x0 = connection.addStream(TestService.class, "floatToString", 0.123f);
    Stream<String> x1 = connection.addStream(TestService.class, "floatToString", 1.234f);
    for (int i = 0; i < 5; i++) {
      assertEquals("0.123", x0.get());
      assertEquals("1.234", x1.get());
      pause();
    }
  }

  @Test
  @SuppressWarnings("checkstyle:emptycatchblock")
  public void testInerleaved()
      throws RPCException, StreamException, NoSuchMethodException {
    Stream<String> stream0 = connection.addStream(TestService.class, "int32ToString", 0);
    assertEquals("0", stream0.get());

    pause();
    assertEquals("0", stream0.get());

    Stream<String> stream1 = connection.addStream(TestService.class, "int32ToString", 1);
    assertEquals("0", stream0.get());
    assertEquals("1", stream1.get());

    pause();
    assertEquals("0", stream0.get());
    assertEquals("1", stream1.get());

    stream1.remove();
    assertEquals("0", stream0.get());
    try {
      stream1.get();
      fail();
    } catch (StreamException exn) {
    }

    pause();
    assertEquals("0", stream0.get());
    try {
      stream1.get();
      fail();
    } catch (StreamException exn) {
    }

    Stream<String> stream2 = connection.addStream(TestService.class, "int32ToString", 2);
    assertEquals("0", stream0.get());
    try {
      stream1.get();
      fail();
    } catch (StreamException exn) {
    }
    assertEquals("2", stream2.get());

    pause();
    assertEquals("0", stream0.get());
    try {
      stream1.get();
      fail();
    } catch (StreamException exn) {
    }
    assertEquals("2", stream2.get());

    stream0.remove();
    try {
      stream0.get();
      fail();
    } catch (StreamException exn) {
    }
    try {
      stream1.get();
      fail();
    } catch (StreamException exn) {
    }
    assertEquals("2", stream2.get());

    pause();
    try {
      stream0.get();
      fail();
    } catch (StreamException exn) {
    }
    try {
      stream1.get();
      fail();
    } catch (StreamException exn) {
    }
    assertEquals("2", stream2.get());

    stream2.remove();
    try {
      stream0.get();
      fail();
    } catch (StreamException exn) {
    }
    try {
      stream1.get();
      fail();
    } catch (StreamException exn) {
    }
    try {
      stream2.get();
      fail();
    } catch (StreamException exn) {
    }

    pause();
    try {
      stream0.get();
      fail();
    } catch (StreamException exn) {
    }
    try {
      stream1.get();
      fail();
    } catch (StreamException exn) {
    }
    try {
      stream2.get();
      fail();
    } catch (StreamException exn) {
    }
  }

  @Test
  @SuppressWarnings("checkstyle:emptycatchblock")
  public void testRemoveStreamTwice()
      throws RPCException, StreamException, NoSuchMethodException {
    Stream<String> stream = connection.addStream(TestService.class, "int32ToString", 0);
    assertEquals("0", stream.get());

    pause();
    assertEquals("0", stream.get());

    stream.remove();
    try {
      stream.get();
      fail();
    } catch (StreamException exn) {
    }
    stream.remove();
    try {
      stream.get();
      fail();
    } catch (StreamException exn) {
    }
  }

  @Test
  public void testAddStreamTwice()
      throws RPCException, StreamException, NoSuchMethodException {
    Stream<String> stream0 = connection.addStream(TestService.class, "int32ToString", 42);
    // var streamId = stream0.Id;
    assertEquals("42", stream0.get());

    pause();
    assertEquals("42", stream0.get());

    Stream<String> stream1 = connection.addStream(TestService.class, "int32ToString", 42);
    // assertEquals(streamId, stream1.Id);
    assertEquals("42", stream0.get());
    assertEquals("42", stream1.get());

    pause();
    assertEquals("42", stream0.get());
    assertEquals("42", stream1.get());
  }
}<|MERGE_RESOLUTION|>--- conflicted
+++ resolved
@@ -85,30 +85,17 @@
       assertEquals(42, (int) stream.get());
       pause();
     }
-<<<<<<< HEAD
   }
 
   @Test
   public void testCounter()
       throws RPCException, StreamException, NoSuchMethodException {
     int count = -1;
-    Stream<Integer> stream = connection.addStream(TestService.class, "counter");
+    Stream<Integer> stream = connection.addStream(TestService.class, "counter", 0);
     for (int i = 0; i < 5; i++) {
       assertTrue(count < stream.get());
       count = stream.get();
       pause();
-=======
-
-    @Test
-    public void testCounter() throws RPCException, StreamException, IOException, NoSuchMethodException {
-        int count = -1;
-        Stream<Integer> x = connection.addStream(TestService.class, "counter", 0);
-        for (int i = 0; i < 5; i++) {
-            assertTrue(count < x.get());
-            count = x.get();
-            pause();
-        }
->>>>>>> 6fadc405
     }
   }
 
