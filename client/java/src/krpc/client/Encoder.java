--- conflicted
+++ resolved
@@ -85,7 +85,6 @@
             return encodeUInt64(0);
           } else {
             return encodeObject((RemoteObject) value);
-<<<<<<< HEAD
           }
         case ENUMERATION:
           return encodeEnum((RemoteEnum) value);
@@ -242,7 +241,7 @@
   }
 
   static ByteString encodeObject(RemoteObject value) throws IOException {
-    return encodeUInt64(value._id);
+    return encodeUInt64(value.id);
   }
 
   static ByteString encodeEnum(RemoteEnum value) throws IOException {
@@ -453,330 +452,4 @@
     builder.mergeFrom(data);
     return builder.build();
   }
-=======
-        else if (value instanceof RemoteEnum)
-            return encodeEnum((RemoteEnum) value);
-        else if (value instanceof List<?>)
-            return encodeList((List<?>) value);
-        else if (value instanceof Map<?, ?>)
-            return encodeDictionary((Map<?, ?>) value);
-        else if (value instanceof Tuple)
-            return encodeTuple((Tuple) value);
-        else if (value instanceof Set<?>)
-            return encodeSet((Set<?>) value);
-        throw new IOException("Failed to encode value of type " + value.getClass().toString());
-    }
-
-    public static Object decode(ByteString data, TypeSpecification typeSpec, Connection connection) throws IOException {
-        Class<?> type = typeSpec.getType();
-        if (type == Integer.class)
-            return decodeInt32(data);
-        else if (type == Long.class)
-            return decodeInt64(data);
-        else if (type == Float.class)
-            return decodeFloat(data);
-        else if (type == Double.class)
-            return decodeDouble(data);
-        else if (type == Boolean.class)
-            return decodeBoolean(data);
-        else if (type == String.class)
-            return decodeString(data);
-        else if (type == byte[].class)
-            return decodeBytes(data);
-        else if (Message.class.isAssignableFrom(type))
-            try {
-                Message.Builder builder = (Message.Builder) type.getMethod("newBuilder").invoke(null);
-                return decodeMessage(builder, data);
-            } catch (InvocationTargetException e) {
-                throw new IOException("Failed to decode message", e);
-            } catch (IllegalAccessException e) {
-                throw new IOException("Failed to decode message", e);
-            } catch (NoSuchMethodException e) {
-                throw new IOException("Failed to decode message", e);
-            }
-        else if (RemoteObject.class.isAssignableFrom(type))
-            return decodeObject(data, type, connection);
-        else if (RemoteEnum.class.isAssignableFrom(type))
-            return decodeEnum(data, type);
-        else if (type == List.class)
-            return decodeList(data, typeSpec, connection);
-        else if (type == Map.class)
-            return decodeDictionary(data, typeSpec, connection);
-        else if (Tuple.class.isAssignableFrom(type))
-            return decodeTuple(data, typeSpec, connection);
-        else if (type == Set.class)
-            return decodeSet(data, typeSpec, connection);
-        throw new IOException("Failed to decode value " + type);
-    }
-
-    static ByteString encodeInt32(int value) throws IOException {
-        byte[] data = new byte[CodedOutputStream.computeInt32SizeNoTag(value)];
-        CodedOutputStream stream = CodedOutputStream.newInstance(data);
-        stream.writeInt32NoTag(value);
-        stream.flush();
-        stream.checkNoSpaceLeft();
-        return ByteString.copyFrom(data);
-    }
-
-    static ByteString encodeInt64(long value) throws IOException {
-        byte[] data = new byte[CodedOutputStream.computeInt64SizeNoTag(value)];
-        CodedOutputStream stream = CodedOutputStream.newInstance(data);
-        stream.writeInt64NoTag(value);
-        stream.flush();
-        stream.checkNoSpaceLeft();
-        return ByteString.copyFrom(data);
-    }
-
-    static ByteString encodeUInt32(int value) throws IOException {
-        byte[] data = new byte[CodedOutputStream.computeUInt32SizeNoTag(value)];
-        CodedOutputStream stream = CodedOutputStream.newInstance(data);
-        stream.writeUInt32NoTag(value);
-        stream.flush();
-        stream.checkNoSpaceLeft();
-        return ByteString.copyFrom(data);
-    }
-
-    static ByteString encodeUInt64(long value) throws IOException {
-        byte[] data = new byte[CodedOutputStream.computeUInt64SizeNoTag(value)];
-        CodedOutputStream stream = CodedOutputStream.newInstance(data);
-        stream.writeUInt64NoTag(value);
-        stream.flush();
-        stream.checkNoSpaceLeft();
-        return ByteString.copyFrom(data);
-    }
-
-    static ByteString encodeFloat(float value) throws IOException {
-        byte[] data = new byte[CodedOutputStream.computeFloatSizeNoTag(value)];
-        CodedOutputStream stream = CodedOutputStream.newInstance(data);
-        stream.writeFloatNoTag(value);
-        stream.flush();
-        stream.checkNoSpaceLeft();
-        return ByteString.copyFrom(data);
-    }
-
-    static ByteString encodeDouble(double value) throws IOException {
-        byte[] data = new byte[CodedOutputStream.computeDoubleSizeNoTag(value)];
-        CodedOutputStream stream = CodedOutputStream.newInstance(data);
-        stream.writeDoubleNoTag(value);
-        stream.flush();
-        stream.checkNoSpaceLeft();
-        return ByteString.copyFrom(data);
-    }
-
-    static ByteString encodeBoolean(boolean value) throws IOException {
-        byte[] data = new byte[CodedOutputStream.computeBoolSizeNoTag(value)];
-        CodedOutputStream stream = CodedOutputStream.newInstance(data);
-        stream.writeBoolNoTag(value);
-        stream.flush();
-        stream.checkNoSpaceLeft();
-        return ByteString.copyFrom(data);
-    }
-
-    static ByteString encodeString(String value) throws IOException {
-        byte[] data = new byte[CodedOutputStream.computeStringSizeNoTag(value)];
-        CodedOutputStream stream = CodedOutputStream.newInstance(data);
-        stream.writeStringNoTag(value);
-        stream.flush();
-        stream.checkNoSpaceLeft();
-        return ByteString.copyFrom(data);
-    }
-
-    static ByteString encodeBytes(byte[] value) throws IOException {
-        byte[] data = new byte[CodedOutputStream.computeByteArraySizeNoTag(value)];
-        CodedOutputStream stream = CodedOutputStream.newInstance(data);
-        stream.writeByteArrayNoTag(value);
-        stream.flush();
-        stream.checkNoSpaceLeft();
-        return ByteString.copyFrom(data);
-    }
-
-    static ByteString encodeMessage(Message value) throws IOException {
-        return ByteString.copyFrom(value.toByteArray());
-    }
-
-    static ByteString encodeObject(RemoteObject value) throws IOException {
-        return encodeUInt64(value.id);
-    }
-
-    static ByteString encodeEnum(RemoteEnum value) throws IOException {
-        return encodeInt32(value.getValue());
-    }
-
-    static ByteString encodeList(List<?> value) throws IOException {
-        KRPC.List.Builder list = KRPC.List.newBuilder();
-        for (Object item : value)
-            list.addItems(encode(item));
-        return ByteString.copyFrom(list.build().toByteArray());
-    }
-
-    static ByteString encodeDictionary(Map<?, ?> value) throws IOException {
-        KRPC.Dictionary.Builder dictionary = KRPC.Dictionary.newBuilder();
-        KRPC.DictionaryEntry.Builder dictionaryEntry = KRPC.DictionaryEntry.newBuilder();
-        for (Map.Entry<?, ?> entry : value.entrySet()) {
-            dictionaryEntry.setKey(encode(entry.getKey()));
-            dictionaryEntry.setValue(encode(entry.getValue()));
-            dictionary.addEntries(dictionaryEntry.build());
-        }
-        return ByteString.copyFrom(dictionary.build().toByteArray());
-    }
-
-    static ByteString encodeTuple(Tuple value) throws IOException {
-        KRPC.Tuple.Builder tuple = KRPC.Tuple.newBuilder();
-        for (Object item : value)
-            tuple.addItems(encode(item));
-        return ByteString.copyFrom(tuple.build().toByteArray());
-    }
-
-    static ByteString encodeSet(Set<?> value) throws IOException {
-        KRPC.Set.Builder set = KRPC.Set.newBuilder();
-        for (Object item : value)
-            set.addItems(encode(item));
-        return ByteString.copyFrom(set.build().toByteArray());
-    }
-
-    static int decodeInt32(ByteString data) throws IOException {
-        CodedInputStream stream = CodedInputStream.newInstance(data.toByteArray());
-        return stream.readInt32();
-    }
-
-    static long decodeInt64(ByteString data) throws IOException {
-        CodedInputStream stream = CodedInputStream.newInstance(data.toByteArray());
-        return stream.readInt64();
-    }
-
-    static int decodeUInt32(ByteString data) throws IOException {
-        CodedInputStream stream = CodedInputStream.newInstance(data.toByteArray());
-        return stream.readUInt32();
-    }
-
-    static long decodeUInt64(ByteString data) throws IOException {
-        CodedInputStream stream = CodedInputStream.newInstance(data.toByteArray());
-        return stream.readUInt64();
-    }
-
-    static float decodeFloat(ByteString data) throws IOException {
-        CodedInputStream stream = CodedInputStream.newInstance(data.toByteArray());
-        return stream.readFloat();
-    }
-
-    static double decodeDouble(ByteString data) throws IOException {
-        CodedInputStream stream = CodedInputStream.newInstance(data.toByteArray());
-        return stream.readDouble();
-    }
-
-    static boolean decodeBoolean(ByteString data) throws IOException {
-        CodedInputStream stream = CodedInputStream.newInstance(data.toByteArray());
-        return stream.readBool();
-    }
-
-    static String decodeString(ByteString data) throws IOException {
-        CodedInputStream stream = CodedInputStream.newInstance(data.toByteArray());
-        return stream.readString();
-    }
-
-    static byte[] decodeBytes(ByteString data) throws IOException {
-        CodedInputStream stream = CodedInputStream.newInstance(data.toByteArray());
-        return stream.readByteArray();
-    }
-
-    static Message decodeMessage(Message.Builder builder, ByteString data) throws IOException {
-        builder.mergeFrom(data);
-        return builder.build();
-    }
-
-    @SuppressWarnings({ "unchecked" })
-    static <T> T decodeObject(ByteString data, Class<T> type, Connection connection) throws IOException {
-        try {
-            long id = decodeUInt64(data);
-            Constructor<?> ctor = type.getConstructor(Connection.class, long.class);
-            return id == 0 ? null : (T) ctor.newInstance(connection, id);
-        } catch (NoSuchMethodException e) {
-            throw new IOException("Failed to decode object", e);
-        } catch (InstantiationException e) {
-            throw new IOException("Failed to decode object", e);
-        } catch (IllegalAccessException e) {
-            throw new IOException("Failed to decode object", e);
-        } catch (InvocationTargetException e) {
-            throw new IOException("Failed to decode object", e);
-        }
-    }
-
-    @SuppressWarnings({ "unchecked" })
-    static <T> T decodeEnum(ByteString data, Class<T> type) throws IOException {
-        try {
-            int value = decodeInt32(data);
-            return (T) type.getMethod("fromValue", int.class).invoke(null, value);
-        } catch (NoSuchMethodException e) {
-            throw new IOException("Failed to decode object", e);
-        } catch (IllegalAccessException e) {
-            throw new IOException("Failed to decode object", e);
-        } catch (InvocationTargetException e) {
-            throw new IOException("Failed to decode object", e);
-        }
-    }
-
-    @SuppressWarnings({ "unchecked" })
-    static <T> List<T> decodeList(ByteString data, TypeSpecification typeSpec, Connection connection) throws IOException {
-        KRPC.List listMessage = KRPC.List.newBuilder().mergeFrom(data).build();
-        List<T> list = new ArrayList<T>(listMessage.getItemsCount());
-        for (ByteString item : listMessage.getItemsList())
-            list.add((T) decode(item, typeSpec.getGenericTypes()[0], connection));
-        return list;
-    }
-
-    @SuppressWarnings({ "unchecked", "rawtypes" })
-    static Tuple decodeTuple(ByteString data, TypeSpecification typeSpec, Connection connection) throws IOException {
-        KRPC.Tuple tupleMessage = KRPC.Tuple.newBuilder().mergeFrom(data).build();
-        int numElements = tupleMessage.getItemsCount();
-        Object[] e = new Object[numElements];
-        for (int i = 0; i < numElements; i++) {
-            ByteString item = tupleMessage.getItems(i);
-            e[i] = decode(item, typeSpec.getGenericTypes()[i], connection);
-        }
-        switch (numElements) {
-        case 1:
-            return new Unit(e[0]);
-        case 2:
-            return new Pair(e[0], e[1]);
-        case 3:
-            return new Triplet(e[0], e[1], e[2]);
-        case 4:
-            return new Quartet(e[0], e[1], e[2], e[3]);
-        case 5:
-            return new Quintet(e[0], e[1], e[2], e[3], e[4]);
-        case 6:
-            return new Sextet(e[0], e[1], e[2], e[3], e[4], e[5]);
-        case 7:
-            return new Septet(e[0], e[1], e[2], e[3], e[4], e[5], e[6]);
-        case 8:
-            return new Octet(e[0], e[1], e[2], e[3], e[4], e[5], e[6], e[7]);
-        case 9:
-            return new Ennead(e[0], e[1], e[2], e[3], e[4], e[5], e[6], e[7], e[8]);
-        case 10:
-            return new Decade(e[0], e[1], e[2], e[3], e[4], e[5], e[6], e[7], e[8], e[9]);
-        }
-        throw new IOException("Failed to decode tuple");
-    }
-
-    @SuppressWarnings({ "unchecked" })
-    static <K, V> Map<K, V> decodeDictionary(ByteString data, TypeSpecification typeSpec, Connection connection) throws IOException {
-        KRPC.Dictionary dictionaryMessage = KRPC.Dictionary.newBuilder().mergeFrom(data).build();
-        Map<K, V> dictionary = new HashMap<K, V>(dictionaryMessage.getEntriesCount());
-        for (KRPC.DictionaryEntry entry : dictionaryMessage.getEntriesList()) {
-            K key = (K) decode(entry.getKey(), typeSpec.getGenericTypes()[0], connection);
-            V value = (V) decode(entry.getValue(), typeSpec.getGenericTypes()[1], connection);
-            dictionary.put(key, value);
-        }
-        return dictionary;
-    }
-
-    @SuppressWarnings({ "unchecked" })
-    static <T> Set<T> decodeSet(ByteString data, TypeSpecification typeSpec, Connection connection) throws IOException {
-        KRPC.Set setMessage = KRPC.Set.newBuilder().mergeFrom(data).build();
-        Set<T> set = new HashSet<T>(setMessage.getItemsCount());
-        for (ByteString item : setMessage.getItemsList())
-            set.add((T) decode(item, typeSpec.getGenericTypes()[0], connection));
-        return set;
-    }
->>>>>>> 2b2a5143
 }