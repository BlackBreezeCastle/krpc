--- conflicted
+++ resolved
@@ -1,4 +1,3 @@
-<<<<<<< HEAD
 v0.4.0
  * Updated protocol in line with server changes
  * Add support for RPCs and streams to throw exceptions
@@ -8,10 +7,9 @@
    * Decoding messages now throws an unchecked EncodingException,
      as these errors should not occur as a result of user input.
  * Minor code clean up, and source now checked with CheckStyle
-=======
+
 v0.3.10
  * Update to protobuf v3.4.0
->>>>>>> 2c9c44ed
 
 v0.3.9
  * Update to protobuf v3.3.0
